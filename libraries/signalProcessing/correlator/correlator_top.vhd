--- conflicted
+++ resolved
@@ -276,9 +276,7 @@
 begin
     
     -- First correlator instance
-<<<<<<< HEAD
     cor1geni : if (g_CORRELATORS > 0) generate
-    
         icor1 : entity correlator_lib.single_correlator
         generic map (
             g_PIPELINE_STAGES => 2, -- integer
@@ -345,15 +343,22 @@
             i_HBM_axi_r       => i_cor0_axi_r,       -- in  t_axi4_full_data; r data bus (.valid, .data(511:0), .last, .resp(1:0))
             o_HBM_axi_rready  => o_cor0_axi_rready,  -- out std_logic;
             ---------------------------------------------------------------
-            -- data out to the 100GE
-            o_packet_dout     => o_packet0_dout,  --  out std_logic_vector(255 downto 0);
-            o_packet_valid    => o_packet0_valid, --  out std_logic;
-            i_packet_ready    => i_packet0_ready, --  in std_logic;
+            -- data out to SPEAD Packetiser        
+            o_spead_data        => o_cor_spead_data(0),
+            i_spead_data_rd     => i_cor_spead_data_rd(0),
+            o_current_array     => o_cor_current_array(0),
+            o_spead_data_rdy    => o_cor_spead_data_rdy(0),
+            o_byte_count        => o_cor_byte_count(0),
+            i_enabled_array     => i_cor_enabled_array(0),
+            o_freq_index        => o_cor_freq_index(0),
+            o_time_ref          => o_cor_time_ref(0),
+    
+            i_packetiser_enable => i_packetiser_enable(0),
             ---------------------------------------------------------------
             -- Registers
-            o_HBM_end    => cor0_HBM_end,    -- out (31:0); -- Byte address offset into the HBM buffer where the visibility circular buffer ends.
-            o_HBM_errors => cor0_HBM_errors, -- out (3:0)  -- Number of cells currently in the circular buffer.
-            
+            o_HBM_end           => cor0_HBM_end,    -- out (31:0); -- Byte address offset into the HBM buffer where the visibility circular buffer ends.
+            o_HBM_errors        => cor0_HBM_errors, -- out (3:0)  -- Number of cells currently in the circular buffer.
+            o_HBM_curr_rd_addr  => cor0_HBM_curr_rd_base,
             ---------------------------------------------------------------
             -- copy of the bus taking data to be written to the HBM.
             -- Used for simulation only, to check against the model data.
@@ -385,101 +390,6 @@
         o_cor0_axi_rready <= '0';
         o_cor0_ready <= '1';
     end generate;
-=======
-    icor1 : entity correlator_lib.single_correlator
-    generic map (
-        g_PIPELINE_STAGES => 2, -- integer
-        g_PACKET_SAMPLES_DIV16  => g_PACKET_SAMPLES_DIV16
-    ) port map (
-        -- clock used for all data input and output from this module (300 MHz)
-        i_axi_clk => i_axi_clk, -- in std_logic;
-        i_axi_rst => i_axi_rst, -- in std_logic;
-        -- Processing clock used for the correlation (>412.5 MHz)
-        i_cor_clk => i_cor_clk, -- in std_logic;
-        i_cor_rst => i_cor_rst, -- in std_logic;    
-        ---------------------------------------------------------------
-        -- Data in to the correlator arrays
-        --
-        -- correlator 0 is ready to receive a new block of data. This will go low once data starts to be received.
-        -- A block of data consists of data for 64 times, and up to 512 virtual channels.
-        o_cor_ready => o_cor0_ready, -- out std_logic;  
-        -- Each 256 bit word : two time samples, 4 consecutive virtual channels
-        -- (31:0) = time 0, virtual channel 0; (63:32) = time 0, virtual channel 1; (95:64) = time 0, virtual channel 2; (127:96) = time 0, virtual channel 3;
-        -- (159:128) = time 1, virtual channel 0; (191:160) = time 1, virtual channel 1; (223:192) = time 1, virtual channel 2; (255:224) = time 1, virtual channel 3;
-        i_cor_data  => i_cor0_data, --  in std_logic_vector(255 downto 0); 
-        -- Counts the virtual channels in i_cor_data, always in steps of 4, where the value is the first of the 4 virtual channels in i_cor_data
-        -- If i_cor_tileType = '0', then up to 256 channels are delivered, with the same channels going to both row and column memories.
-        --                          In this case, i_cor_VC_count will run from 0 to 256 in steps of 4.
-        -- If i_cor_tileType = '1', then up to 512 channels are delivered, with different channels going to the row and column memories.
-        --                          counts 0 to 255 go to the column memories, while counts 256-511 go to the row memories. 
-        i_cor_station => i_cor0_station, -- in std_logic_vector(8 downto 0); -- first of the 4 virtual channels in i_cor0_data
-        i_cor_time    => i_cor0_time,    -- in std_logic_vector(7 downto 0); -- time samples runs from 0 to 190, in steps of 2. 192 time samples per 849ms integration interval; 2 time samples in each 256 bit data word.
-        -- Options for tileType : 
-        --   '0' = Triangle. In this case, all the input data goes to both the row and column memories, and a triangle from the correlation matrix is computed.
-        --            For correlation cells on the diagonal, only non-duplicate entries are sent out.
-        --   '1' = Rectangle. In this case, the first 256 virtual channels on i_cor0_data go to the column memories, while the next 128 virtual channels go to the row memories.
-        --            All correlation products for the rectangle are then computed.
-        i_cor_tileType => i_cor0_tileType, --  in std_logic;
-        i_cor_valid    => i_cor0_valid,    --  in std_logic; i_cor0_data, i_cor0_time, i_cor0_VC, i_cor0_FC and i_cor0_tileType are valid when i_cor0_valid = '1'
-        -- i_cor0_last and i_cor0_final go high after a block of data has been sent.
-        i_cor_first    => i_cor0_first,    -- in std_logic; This is the first block of data for an integration - i.e. first fine channel, first block of 64 time samples, for this tile
-        i_cor_last     => i_cor0_last,     -- in std_logic; Last word in a block for correlation; Indicates that the correlator can start processing the data just delivered.
-        i_cor_final    => i_cor0_final,    -- in std_logic; Indicates that at the completion of processing the most recent block of correlator data, the integration is complete. i_cor0_tileCount and i_cor0_tileChannel are valid when this is high.   
-        -- TileLocation bits 3:0 = tile column, bits 7:4 = tile row. Each tile is 256x256 stations.
-        -- Tiles can be triangles or squares from the full correlation.
-        -- e.g. for 512x512 stations, there will be 4 tiles, consisting of 2 triangles and 1 square.
-        --      for 4096x4096 stations, there will be 16 triangles, and 120 squares.
-        i_cor_tileLocation => i_cor0_tileLocation, --  in (9:0); bits 3:0 = tile column, bits 7:4 = tile row, bits 9:8 = "00";
-        -- Which block of frequency channels is this tile for ?
-        -- This sets the offset within the HBM that the result is written to, relative to the base address which is extracted from registers based on i_cor0_tileCount.
-        i_cor_tileChannel => i_cor0_tileChannel, --  in (23:0);
-        i_cor_tileTotalTimes    => i_cor0_tileTotalTimes,    -- in (7:0) Number of time samples to integrate for this tile.
-        i_cor_tiletotalChannels => i_cor0_tileTotalChannels, -- in (4:0) Number of frequency channels to integrate for this tile.
-        i_cor_rowstations       => i_cor0_rowStations,       -- in (8:0) Number of stations in the row memories to process; up to 256.
-        i_cor_colstations       => i_cor0_colStations,       -- in (8:0) Number of stations in the col memories to process; up to 256.
-        i_cor_totalStations     => i_cor0_totalStations,     -- in (15:0); Total number of stations being processing for this subarray-beam.
-        i_cor_subarrayBeam      => i_cor0_subarrayBeam,      -- in (7:0);  Which entry is this in the subarray-beam table ?
-        ---------------------------------------------------------------
-        -- Data out to the HBM
-        o_HBM_axi_aw      => o_cor0_axi_aw,      -- out t_axi4_full_addr; write address bus (.valid, .addr(39:0), .len(7:0))
-        i_HBM_axi_awready => i_cor0_axi_awready, -- in  std_logic;
-        o_HBM_axi_w       => o_cor0_axi_w,       -- out t_axi4_full_data; w data bus (.valid, .data(511:0), .last, .resp(1:0))
-        i_HBM_axi_wready  => i_cor0_axi_wready,  -- in  std_logic;
-        i_HBM_axi_b       => i_cor0_axi_b,       -- in  t_axi4_full_b; write response bus (.valid, .resp); resp of "00" or "01" means ok, "10" or "11" means the write failed.
-        -- reading from HBM
-        o_HBM_axi_ar      => o_cor0_axi_ar,      -- out t_axi4_full_addr; read address bus (.valid, .addr(39:0), .len(7:0))
-        i_HBM_axi_arready => i_cor0_axi_arready, -- in  std_logic;
-        i_HBM_axi_r       => i_cor0_axi_r,       -- in  t_axi4_full_data; r data bus (.valid, .data(511:0), .last, .resp(1:0))
-        o_HBM_axi_rready  => o_cor0_axi_rready,  -- out std_logic;
-        ---------------------------------------------------------------
-        -- data out to SPEAD Packetiser        
-        o_spead_data        => o_cor_spead_data(0),
-        i_spead_data_rd     => i_cor_spead_data_rd(0),
-        o_current_array     => o_cor_current_array(0),
-        o_spead_data_rdy    => o_cor_spead_data_rdy(0),
-        o_byte_count        => o_cor_byte_count(0),
-        i_enabled_array     => i_cor_enabled_array(0),
-        o_freq_index        => o_cor_freq_index(0),
-        o_time_ref          => o_cor_time_ref(0),
-
-        i_packetiser_enable => i_packetiser_enable(0),
-        ---------------------------------------------------------------
-        -- Registers
-        o_HBM_end           => cor0_HBM_end,    -- out (31:0); -- Byte address offset into the HBM buffer where the visibility circular buffer ends.
-        o_HBM_errors        => cor0_HBM_errors, -- out (3:0)  -- Number of cells currently in the circular buffer.
-        o_HBM_curr_rd_addr  => cor0_HBM_curr_rd_base,
-        ---------------------------------------------------------------
-        -- copy of the bus taking data to be written to the HBM.
-        -- Used for simulation only, to check against the model data.
-        o_tb_data      => o_tb_data,     -- out (255:0);
-        o_tb_visValid  => o_tb_visValid, -- out std_logic; -- o_tb_data is valid visibility data
-        o_tb_TCIvalid  => o_tb_TCIvalid, -- out std_logic; -- i_data is valid TCI & DV data
-        o_tb_dcount    => o_tb_dcount,   -- out (7:0);  -- counts the 256 transfers for one cell of visibilites, or 16 transfers for the centroid data. 
-        o_tb_cell      => o_tb_cell,     -- out (7:0);  -- in (7:0);  -- a "cell" is a 16x16 station block of correlations
-        o_tb_tile      => o_tb_tile,     -- out (9:0);  -- a "tile" is a 16x16 block of cells, i.e. a 256x256 station correlation.
-        o_tb_channel   => o_tb_channel   -- out (23:0) -- first fine channel index for this correlation.
-    );
->>>>>>> 073db112
     
     cor2geni : if (g_CORRELATORS > 1) generate
         icor2 : entity correlator_lib.single_correlator
