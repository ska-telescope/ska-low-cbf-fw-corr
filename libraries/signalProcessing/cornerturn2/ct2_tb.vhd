--- conflicted
+++ resolved
@@ -27,11 +27,7 @@
         g_PACKET_GAP : integer := 4100; -- number of clocks from the start of one filterbank packet to the start of the next 
         g_VC_GAP : integer := 20000;   -- number of clocks idle between groups of 4 virtual channels from the filterbank
         g_MAX_CORRELATORS : integer := 2;
-<<<<<<< HEAD
-        g_TEST_CASE : integer := 3 -- selects a set of register transactions and other configuration to use in the test.
-=======
         g_TEST_CASE : integer := 4 -- selects a set of register transactions and other configuration to use in the test.
->>>>>>> 21855cdf
         -- 
     );
 end ct2_tb;
