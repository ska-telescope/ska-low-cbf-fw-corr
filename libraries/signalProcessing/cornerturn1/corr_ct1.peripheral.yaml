schema_name   : args
schema_version: 1.0
schema_type   : peripheral

hdl_library_name       : corr_ct1
hdl_library_description: "Correlator Corner Turn 1 configuration"

peripherals:

  - peripheral_name        : corr_ct1
    peripheral_description : "Correlator corner turn 1 configuration"

    slave_ports:
      - slave_name        : polynomial_ram
        slave_type        : RAM
        number_of_slaves  : 1
        slave_description : "Polynomial coefficients and control"
        fields            :
          - - field_name        : poly_config_ram
              width             : 32
              user_width        : 32
              access_mode       : RW
              number_of_fields  : 65536
              interface         : simple
              reset_value       : 0
              field_description : "65536 fields x 4 bytes = 262144 Bytes of space, of which 163840 bytes is used.
                                    Bytes 0 to 79 : Config for virtual channel 0, buffer 0 (see below for specification of contents)
                                    Bytes 80 to 159 : Config for virtual channel 1, buffer 0
                                    ...
                                    bytes 81840 to 81919 : Config for virtual channel 1023, first buffer
                                    bytes 81920 to 163839 : Config for all 1024 virtual channels, second buffer
                                   
                                   Each group of 80 bytes is 10 x 8byte words, where each 8-byte word contains : 
                                    word 0 = c0
                                     ...  
                                    word 5 = c5
                                     - c0 to c5 are double precision floating point values for the delay polynomial :
                                       c0 + c1*t + c2 * t^2 + c3 * t^3 + c4 * t^4 + c5 * t^5
                                     - Units for c0,.. c5 are ns/s^k for k=0,1,..5
                                    word 6 = Sky frequency in GHz
                                     - Used to convert the delay (in ns) to a phase rotation.
                                    word 7 = buf_offset_seconds : seconds from the polynomial epoch to the start of the integration period, as a double precision value 
                                    word 8 = double precision offset in ns for the second polarisation (relative to the first polarisation).
                                    word 9 = Validity time
                                     - bits 31:0 = buf_integration : Integration period at which the polynomial becomes valid. Integration period
                                                   is in units of 0.84934656 seconds, i.e. units of (384 SPS packets) 
                                     - bit 32 = Entry is valid.
                                  "
      
      - slave_name        : config
        slave_type        : reg
        number_of_slaves  : 1
        slave_description : "Correlator corner turn 1 control"
        fields:
          - - field_name        : full_reset
              width             : 1
              access_mode       : RW
              reset_value       : 0x0
              field_description : "This is the reset line for CT-2, needs to be driven high and then low to enable the CT-2 logic. (To be replaced before AA0.5)"
        ###########################################################################
          - - field_name        : status
              width             : 32
              access_mode       : RO
              reset_value       : 0x0
              field_description : "status. "
        ###########################################################################      
          - - field_name        : output_cycles
              width             : 16
              access_mode       : RW
              reset_value       : 0x1004
              field_description : "Number of clock cycles from the start of one output packet to the start of the next packet.\
                                   Actual packet length is 4096 clocks. Default is 4100."
              
          - - field_name        : framecount_start
              width             : 7
              access_mode       : RW
              reset_value       : 0x10
              field_description : "Reading of a buffer will start when a packet count with this offset within a buffer or greater \
                                   is received for the next buffer." 
          
          - - field_name        : input_packets
              width             : 32
              access_mode       : RO
              reset_value       : 0x0
              field_description : "Number of input packet notifications received from LFAA ingest module"
          
          - - field_name        : integration_count
              width             : 32
              access_mode       : RO
              reset_value       : 0x0
              field_description : "The integration interval that we are currently writing data for.\
                                   Integration intervals are 849ms blocks of data, and this value counts from the start of the SPS epoch."

<<<<<<< HEAD
          - - field_name        : early_or_late_count
              width             : 32
              access_mode       : RO
              reset_value       : 0x0
              field_description : "Count of SPS packets dropped due to being outside the time window for expected packets."

          - - field_name        : pre_latch_on_count
              width             : 32
              access_mode       : RO
              reset_value       : 0x0
              field_description : "Number of packets dropped while waiting to latch on to the incoming data stream"

          - - field_name        : duplicates_count
              width             : 32
              access_mode       : RO
              reset_value       : 0x0
              field_description : "Count of duplicate input packets (i.e. input packets with the same timestamp and channel as a previous packet)."
=======
          - - field_name        : active_table
              width             : 1
              access_mode       : RO
              reset_value       : 0x0
              field_description : "Which table is currently used by the corner turn? Do not change contents of that table unless in reset."        
        
          - - field_name        : table0_valid
              width             : 1
              access_mode       : RW
              reset_value       : 0x0
              field_description : "Indicates that delay table 0 contains valid data. Table 0 delays will be used if \
                                   the table is valid, the current packet being processed is greater than or equal to \
                                   table0_startpacket and table 0 is more recent than table 1, if table 1 is also valid"
              
          - - field_name        : table0_startPacket_low
              width             : 32
              access_mode       : RW
              reset_value       : 0x0
              field_description : "low 32 bits of the packet count that the fine delay values in table_0 are referenced to. \
                                   table 0 is used when the actual packet count passes this value"
        
          - - field_name        : table0_startPacket_high
              width             : 16
              access_mode       : RW
              reset_value       : 0x0
              field_description : "High 16 bits for the packet count that table0 becomes valid at"
          
          - - field_name        : table0_ns_offset
              width             : 32
              access_mode       : RW
              reset_value       : 0x0
              field_description : "ns offset to be used for delay polynomial evaluation for delay table 0."
          
          - - field_name        : table1_valid
              width             : 1
              access_mode       : RW
              reset_value       : 0x0
              field_description : "Indicates that delay table 1 contains valid data. Table 1 delays will be used if \
                                   the table is valid, the current packet being processed is greater than or equal to \
                                   table1_startpacket and table 1 is more recent than table 0, if table 0 is also valid"
              
          - - field_name        : table1_startPacket_low
              width             : 32
              access_mode       : RW
              reset_value       : 0x0
              field_description : "low 32 bits of the packet count that the fine delay values in table_1 are referenced to. \
                                   table 0 is used when the actual packet count passes this value"
        
          - - field_name        : table1_startPacket_high
              width             : 16
              access_mode       : RW
              reset_value       : 0x0
              field_description : "High 16 bits for the packet count that table1 becomes valid at"
          
          - - field_name        : table1_ns_offset
              width             : 32
              access_mode       : RW
              reset_value       : 0x0
              field_description : "ns offset to be used for delay polynomial evaluation for delay table 1."
          
          - - field_name        : table_0
              width             : 32
              number_of_fields  : 4096
              access_mode       : RW
              field_description : "Coarse and fine delay values - Table 0. \
                                    Each virtual channel C has 4 words, at addresses 4C, 4C+1, 4C+2, 4C+3. \
                                    Word 0, bits 10:0 = Coarse Delay, bits 31:16 = Hpol DeltaP. \
                                    Word 1, bits 15:0 = Vpol DeltaP, bits 31:16 = DeltaDelta P (common to both polarisations).\
                                    Word 2, bits 15:0 = Hpol phase offset for the center frequency, bits(31:16) = Vpol phase offset for the center frequency. \
                                    Word 3, bits 31:0 = step in the phase offset for the center frequency per output packet. This is common to both polarisations. \
                                    See confluence documentation for details. \
                                    TO BE UPDATED TO CONTAIN DELAY POLYNOMIALS "
>>>>>>> e4b5ad79

          - - field_name        : missing_count
              width             : 32
<<<<<<< HEAD
              access_mode       : RO
              reset_value       : 0x0
=======
              number_of_fields  : 4096
              access_mode       : RW
              field_description : "Coarse delay values - Table 1. As per the definition for table_0."

          - - field_name        : early_or_late_count
              width             : 32
              access_mode       : RO
              reset_value       : 0x0
              field_description : "Count of SPS packets dropped due to being outside the time window for expected packets."

          - - field_name        : pre_latch_on_count
              width             : 32
              access_mode       : RO
              reset_value       : 0x0
              field_description : "Number of packets dropped while waiting to latch on to the incoming data stream"

          - - field_name        : duplicates_count
              width             : 32
              access_mode       : RO
              reset_value       : 0x0
              field_description : "Count of duplicate input packets (i.e. input packets with the same timestamp and channel as a previous packet)."

          - - field_name        : missing_count
              width             : 32
              access_mode       : RO
              reset_value       : 0x0
>>>>>>> e4b5ad79
              field_description : "Count of SPS packets on the filterbank read out with no data."
              
          - - field_name        : buffers_sent_count
              width             : 32
              access_mode       : RO
              reset_value       : 0x0
              field_description : "total number of 283ms buffers read out and sent to the filterbanks."

          - error:
            - field_name        : input_overflow
              width             : 1
              access_mode       : RO
              reset_value       : 0x0
              field_description : "input buffer has overflowed."
          
            - field_name        : read_overflow
              width             : 1
              access_mode       : RO
              reset_value       : 0x0
              field_description : "Readout was triggered, but the previous readout was still running"
              
          - - field_name        : correlator_output_count
              width             : 32
              number_of_fields  : 1024
              access_mode       : RO
              field_description : "Number of valid input blocks read for each channel."
<|MERGE_RESOLUTION|>--- conflicted
+++ resolved
@@ -90,110 +90,7 @@
               reset_value       : 0x0
               field_description : "The integration interval that we are currently writing data for.\
                                    Integration intervals are 849ms blocks of data, and this value counts from the start of the SPS epoch."
-
-<<<<<<< HEAD
-          - - field_name        : early_or_late_count
-              width             : 32
-              access_mode       : RO
-              reset_value       : 0x0
-              field_description : "Count of SPS packets dropped due to being outside the time window for expected packets."
-
-          - - field_name        : pre_latch_on_count
-              width             : 32
-              access_mode       : RO
-              reset_value       : 0x0
-              field_description : "Number of packets dropped while waiting to latch on to the incoming data stream"
-
-          - - field_name        : duplicates_count
-              width             : 32
-              access_mode       : RO
-              reset_value       : 0x0
-              field_description : "Count of duplicate input packets (i.e. input packets with the same timestamp and channel as a previous packet)."
-=======
-          - - field_name        : active_table
-              width             : 1
-              access_mode       : RO
-              reset_value       : 0x0
-              field_description : "Which table is currently used by the corner turn? Do not change contents of that table unless in reset."        
-        
-          - - field_name        : table0_valid
-              width             : 1
-              access_mode       : RW
-              reset_value       : 0x0
-              field_description : "Indicates that delay table 0 contains valid data. Table 0 delays will be used if \
-                                   the table is valid, the current packet being processed is greater than or equal to \
-                                   table0_startpacket and table 0 is more recent than table 1, if table 1 is also valid"
-              
-          - - field_name        : table0_startPacket_low
-              width             : 32
-              access_mode       : RW
-              reset_value       : 0x0
-              field_description : "low 32 bits of the packet count that the fine delay values in table_0 are referenced to. \
-                                   table 0 is used when the actual packet count passes this value"
-        
-          - - field_name        : table0_startPacket_high
-              width             : 16
-              access_mode       : RW
-              reset_value       : 0x0
-              field_description : "High 16 bits for the packet count that table0 becomes valid at"
-          
-          - - field_name        : table0_ns_offset
-              width             : 32
-              access_mode       : RW
-              reset_value       : 0x0
-              field_description : "ns offset to be used for delay polynomial evaluation for delay table 0."
-          
-          - - field_name        : table1_valid
-              width             : 1
-              access_mode       : RW
-              reset_value       : 0x0
-              field_description : "Indicates that delay table 1 contains valid data. Table 1 delays will be used if \
-                                   the table is valid, the current packet being processed is greater than or equal to \
-                                   table1_startpacket and table 1 is more recent than table 0, if table 0 is also valid"
-              
-          - - field_name        : table1_startPacket_low
-              width             : 32
-              access_mode       : RW
-              reset_value       : 0x0
-              field_description : "low 32 bits of the packet count that the fine delay values in table_1 are referenced to. \
-                                   table 0 is used when the actual packet count passes this value"
-        
-          - - field_name        : table1_startPacket_high
-              width             : 16
-              access_mode       : RW
-              reset_value       : 0x0
-              field_description : "High 16 bits for the packet count that table1 becomes valid at"
-          
-          - - field_name        : table1_ns_offset
-              width             : 32
-              access_mode       : RW
-              reset_value       : 0x0
-              field_description : "ns offset to be used for delay polynomial evaluation for delay table 1."
-          
-          - - field_name        : table_0
-              width             : 32
-              number_of_fields  : 4096
-              access_mode       : RW
-              field_description : "Coarse and fine delay values - Table 0. \
-                                    Each virtual channel C has 4 words, at addresses 4C, 4C+1, 4C+2, 4C+3. \
-                                    Word 0, bits 10:0 = Coarse Delay, bits 31:16 = Hpol DeltaP. \
-                                    Word 1, bits 15:0 = Vpol DeltaP, bits 31:16 = DeltaDelta P (common to both polarisations).\
-                                    Word 2, bits 15:0 = Hpol phase offset for the center frequency, bits(31:16) = Vpol phase offset for the center frequency. \
-                                    Word 3, bits 31:0 = step in the phase offset for the center frequency per output packet. This is common to both polarisations. \
-                                    See confluence documentation for details. \
-                                    TO BE UPDATED TO CONTAIN DELAY POLYNOMIALS "
->>>>>>> e4b5ad79
-
-          - - field_name        : missing_count
-              width             : 32
-<<<<<<< HEAD
-              access_mode       : RO
-              reset_value       : 0x0
-=======
-              number_of_fields  : 4096
-              access_mode       : RW
-              field_description : "Coarse delay values - Table 1. As per the definition for table_0."
-
+                                   
           - - field_name        : early_or_late_count
               width             : 32
               access_mode       : RO
@@ -216,7 +113,7 @@
               width             : 32
               access_mode       : RO
               reset_value       : 0x0
->>>>>>> e4b5ad79
+
               field_description : "Count of SPS packets on the filterbank read out with no data."
               
           - - field_name        : buffers_sent_count
