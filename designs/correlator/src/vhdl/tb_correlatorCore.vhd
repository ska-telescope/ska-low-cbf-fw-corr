----------------------------------------------------------------------------------
-- Company: CSIRO
-- Engineer: David Humphrey (dave.humphrey@csiro.au)
-- 
-- Create Date: 20.08.2020 21:59:42
-- Design Name: 
-- Module Name: tb_vitisAccelCore - Behavioral
-- Description: 
--  Testbench for the correlator
-- 
----------------------------------------------------------------------------------
library IEEE;
library common_lib, correlator_lib;
library axi4_lib;
library xpm;
use xpm.vcomponents.all;
use IEEE.STD_LOGIC_1164.ALL;
use axi4_lib.axi4_stream_pkg.ALL;
USE axi4_lib.axi4_lite_pkg.ALL;
use axi4_lib.axi4_full_pkg.all;
--use dsp_top_lib.run2_tb_pkg.ALL;
use std.textio.all;
use IEEE.std_logic_textio.all;
use IEEE.NUMERIC_STD.ALL;
use common_lib.common_pkg.all;
use std.env.finish;

library technology_lib;
USE technology_lib.tech_mac_100g_pkg.ALL;

entity tb_correlatorCore is
    generic (
        LFAA_BLOCKS_PER_FRAME_DIV3_generic :integer := 2;
        default_bigsim                     :boolean := FALSE
    );
end tb_correlatorCore;

architecture Behavioral of tb_correlatorCore is

    -- signal cmd_file_name    : string(1 to 21) := "LFAA100GE_tb_data.txt";
    -- signal RegCmd_file_name : string(1 to 14) := "HWData1_tb.txt";

    signal ap_clk : std_logic := '0';
    signal clk100 : std_logic := '0';
    signal ap_rst_n : std_logic := '0';
    signal mc_lite_mosi : t_axi4_lite_mosi;
    signal mc_lite_miso : t_axi4_lite_miso;

    signal LFAADone : std_logic := '0';
    -- The shared memory in the shell is 128Kbytes;
    -- i.e. 32k x 4 byte words. 
    type memType is array(32767 downto 0) of integer;
    shared variable sharedMem : memType;
    
    function strcmp(a, b : string) return boolean is
        alias a_val : string(1 to a'length) is a;
        alias b_val : string(1 to b'length) is b;
        variable a_char, b_char : character;
    begin
        if a'length /= b'length then
            return false;
        elsif a = b then
            return true;
        else
            return false;
        end if;
    end;
    
    COMPONENT axi_bram_RegisterSharedMem
    PORT (
        s_axi_aclk : IN STD_LOGIC;
        s_axi_aresetn : IN STD_LOGIC;
        s_axi_awaddr : IN STD_LOGIC_VECTOR(16 DOWNTO 0);
        s_axi_awlen : IN STD_LOGIC_VECTOR(7 DOWNTO 0);
        s_axi_awsize : IN STD_LOGIC_VECTOR(2 DOWNTO 0);
        s_axi_awburst : IN STD_LOGIC_VECTOR(1 DOWNTO 0);
        s_axi_awlock : IN STD_LOGIC;
        s_axi_awcache : IN STD_LOGIC_VECTOR(3 DOWNTO 0);
        s_axi_awprot : IN STD_LOGIC_VECTOR(2 DOWNTO 0);
        s_axi_awvalid : IN STD_LOGIC;
        s_axi_awready : OUT STD_LOGIC;
        s_axi_wdata : IN STD_LOGIC_VECTOR(31 DOWNTO 0);
        s_axi_wstrb : IN STD_LOGIC_VECTOR(3 DOWNTO 0);
        s_axi_wlast : IN STD_LOGIC;
        s_axi_wvalid : IN STD_LOGIC;
        s_axi_wready : OUT STD_LOGIC;
        s_axi_bresp : OUT STD_LOGIC_VECTOR(1 DOWNTO 0);
        s_axi_bvalid : OUT STD_LOGIC;
        s_axi_bready : IN STD_LOGIC;
        s_axi_araddr : IN STD_LOGIC_VECTOR(16 DOWNTO 0);
        s_axi_arlen : IN STD_LOGIC_VECTOR(7 DOWNTO 0);
        s_axi_arsize : IN STD_LOGIC_VECTOR(2 DOWNTO 0);
        s_axi_arburst : IN STD_LOGIC_VECTOR(1 DOWNTO 0);
        s_axi_arlock : IN STD_LOGIC;
        s_axi_arcache : IN STD_LOGIC_VECTOR(3 DOWNTO 0);
        s_axi_arprot : IN STD_LOGIC_VECTOR(2 DOWNTO 0);
        s_axi_arvalid : IN STD_LOGIC;
        s_axi_arready : OUT STD_LOGIC;
        s_axi_rdata : OUT STD_LOGIC_VECTOR(31 DOWNTO 0);
        s_axi_rresp : OUT STD_LOGIC_VECTOR(1 DOWNTO 0);
        s_axi_rlast : OUT STD_LOGIC;
        s_axi_rvalid : OUT STD_LOGIC;
        s_axi_rready : IN STD_LOGIC;
        bram_rst_a : OUT STD_LOGIC;
        bram_clk_a : OUT STD_LOGIC;
        bram_en_a : OUT STD_LOGIC;
        bram_we_a : OUT STD_LOGIC_VECTOR(3 DOWNTO 0);
        bram_addr_a : OUT STD_LOGIC_VECTOR(16 DOWNTO 0);
        bram_wrdata_a : OUT STD_LOGIC_VECTOR(31 DOWNTO 0);
        bram_rddata_a : IN STD_LOGIC_VECTOR(31 DOWNTO 0));
    END COMPONENT;
    
    --signal s_axi_aclk :  STD_LOGIC;
    --signal s_axi_aresetn :  STD_LOGIC;
    signal m00_awaddr :  STD_LOGIC_VECTOR(63 DOWNTO 0);
    signal m00_awlen :  STD_LOGIC_VECTOR(7 DOWNTO 0);
    signal m00_awsize :  STD_LOGIC_VECTOR(2 DOWNTO 0);
    signal m00_awburst :  STD_LOGIC_VECTOR(1 DOWNTO 0);
    signal m00_awlock :  STD_LOGIC;
    signal m00_awcache :  STD_LOGIC_VECTOR(3 DOWNTO 0);
    signal m00_awprot :  STD_LOGIC_VECTOR(2 DOWNTO 0);
    signal m00_awvalid :  STD_LOGIC;
    signal m00_awready :  STD_LOGIC;
    signal m00_wdata :  STD_LOGIC_VECTOR(31 DOWNTO 0);
    signal m00_wstrb :  STD_LOGIC_VECTOR(3 DOWNTO 0);
    signal m00_wlast :  STD_LOGIC;
    signal m00_wvalid :  STD_LOGIC;
    signal m00_wready :  STD_LOGIC;
    signal m00_bresp :  STD_LOGIC_VECTOR(1 DOWNTO 0);
    signal m00_bvalid :  STD_LOGIC;
    signal m00_bready :  STD_LOGIC;
    signal m00_araddr :  STD_LOGIC_VECTOR(63 DOWNTO 0);
    signal m00_arlen :  STD_LOGIC_VECTOR(7 DOWNTO 0);
    signal m00_arsize : STD_LOGIC_VECTOR(2 DOWNTO 0);
    signal m00_arburst : STD_LOGIC_VECTOR(1 DOWNTO 0);
    signal m00_arlock :  STD_LOGIC;
    signal m00_arcache :  STD_LOGIC_VECTOR(3 DOWNTO 0);
    signal m00_arprot :  STD_LOGIC_VECTOR(2 DOWNTO 0);
    signal m00_arvalid :  STD_LOGIC;
    signal m00_arready :  STD_LOGIC;
    signal m00_rdata :  STD_LOGIC_VECTOR(31 DOWNTO 0);
    signal m00_rresp :  STD_LOGIC_VECTOR(1 DOWNTO 0);
    signal m00_rlast :  STD_LOGIC;
    signal m00_rvalid :  STD_LOGIC;
    signal m00_rready :  STD_LOGIC;
    
    signal m00_clk : std_logic;
    signal m00_we : std_logic_vector(3 downto 0);
    signal m00_addr : std_logic_vector(16 downto 0);
    signal m00_wrData : std_logic_vector(31 downto 0);
    signal m00_rdData : std_logic_vector(31 downto 0);
    
    constant g_HBM_INTERFACES : integer := 5;
    signal HBM_axi_awvalid  : std_logic_vector(g_HBM_INTERFACES-1 downto 0);
    signal HBM_axi_awready  : std_logic_vector(g_HBM_INTERFACES-1 downto 0);
    signal HBM_axi_awaddr   : t_slv_64_arr(g_HBM_INTERFACES-1 downto 0); -- out std_logic_vector(M01_AXI_ADDR_WIDTH-1 downto 0);
    signal HBM_axi_awid     : t_slv_1_arr(g_HBM_INTERFACES-1 downto 0);  -- std_logic_vector(M01_AXI_ID_WIDTH - 1 downto 0);
    signal HBM_axi_awlen    : t_slv_8_arr(g_HBM_INTERFACES-1 downto 0);  -- std_logic_vector(7 downto 0);
    signal HBM_axi_awsize   : t_slv_3_arr(g_HBM_INTERFACES-1 downto 0);  -- std_logic_vector(2 downto 0);
    signal HBM_axi_awburst  : t_slv_2_arr(g_HBM_INTERFACES-1 downto 0);  -- std_logic_vector(1 downto 0);
    signal HBM_axi_awlock   : t_slv_2_arr(g_HBM_INTERFACES-1 downto 0);  -- std_logic_vector(1 downto 0);
    signal HBM_axi_awcache  : t_slv_4_arr(g_HBM_INTERFACES-1 downto 0);  -- std_logic_vector(3 downto 0);
    signal HBM_axi_awprot   : t_slv_3_arr(g_HBM_INTERFACES-1 downto 0);  -- std_logic_vector(2 downto 0);
    signal HBM_axi_awqos    : t_slv_4_arr(g_HBM_INTERFACES-1 downto 0);  -- out std_logic_vector(3 downto 0);
    signal HBM_axi_awregion : t_slv_4_arr(g_HBM_INTERFACES-1 downto 0);  -- std_logic_vector(3 downto 0);
    signal HBM_axi_wvalid   : std_logic_vector(g_HBM_INTERFACES-1 downto 0);
    signal HBM_axi_wready   : std_logic_vector(g_HBM_INTERFACES-1 downto 0);
    signal HBM_axi_wdata    : t_slv_512_arr(g_HBM_INTERFACES-1 downto 0); -- std_logic_vector(M01_AXI_DATA_WIDTH-1 downto 0);
    signal HBM_axi_wstrb    : t_slv_64_arr(g_HBM_INTERFACES-1 downto 0);  -- std_logic_vector(M01_AXI_DATA_WIDTH/8-1 downto 0);
    signal HBM_axi_wlast    : std_logic_vector(g_HBM_INTERFACES-1 downto 0);
    signal HBM_axi_bvalid   : std_logic_vector(g_HBM_INTERFACES-1 downto 0);
    signal HBM_axi_bready   : std_logic_vector(g_HBM_INTERFACES-1 downto 0);
    signal HBM_axi_bresp    : t_slv_2_arr(g_HBM_INTERFACES-1 downto 0); -- std_logic_vector(1 downto 0);
    signal HBM_axi_bid      : t_slv_1_arr(g_HBM_INTERFACES-1 downto 0); -- std_logic_vector(M01_AXI_ID_WIDTH - 1 downto 0);
    signal HBM_axi_arvalid  : std_logic_vector(g_HBM_INTERFACES-1 downto 0);
    signal HBM_axi_arready  : std_logic_vector(g_HBM_INTERFACES-1 downto 0);
    signal HBM_axi_araddr   : t_slv_64_arr(g_HBM_INTERFACES-1 downto 0); -- std_logic_vector(M01_AXI_ADDR_WIDTH-1 downto 0);
    signal HBM_axi_arid     : t_slv_1_arr(g_HBM_INTERFACES-1 downto 0); -- std_logic_vector(M01_AXI_ID_WIDTH-1 downto 0);
    signal HBM_axi_arlen    : t_slv_8_arr(g_HBM_INTERFACES-1 downto 0); -- std_logic_vector(7 downto 0);
    signal HBM_axi_arsize   : t_slv_3_arr(g_HBM_INTERFACES-1 downto 0); -- std_logic_vector(2 downto 0);
    signal HBM_axi_arburst  : t_slv_2_arr(g_HBM_INTERFACES-1 downto 0); -- std_logic_vector(1 downto 0);
    signal HBM_axi_arlock   : t_slv_2_arr(g_HBM_INTERFACES-1 downto 0); -- std_logic_vector(1 downto 0);
    signal HBM_axi_arcache  : t_slv_4_arr(g_HBM_INTERFACES-1 downto 0); -- std_logic_vector(3 downto 0);
    signal HBM_axi_arprot   : t_slv_3_arr(g_HBM_INTERFACES-1 downto 0); -- std_logic_Vector(2 downto 0);
    signal HBM_axi_arqos    : t_slv_4_arr(g_HBM_INTERFACES-1 downto 0); -- std_logic_vector(3 downto 0);
    signal HBM_axi_arregion : t_slv_4_arr(g_HBM_INTERFACES-1 downto 0); -- std_logic_vector(3 downto 0);
    signal HBM_axi_rvalid   : std_logic_vector(g_HBM_INTERFACES-1 downto 0);
    signal HBM_axi_rready   : std_logic_vector(g_HBM_INTERFACES-1 downto 0);
    signal HBM_axi_rdata    : t_slv_512_arr(g_HBM_INTERFACES-1 downto 0); -- std_logic_vector(M01_AXI_DATA_WIDTH-1 downto 0);
    signal HBM_axi_rlast    : std_logic_vector(g_HBM_INTERFACES-1 downto 0);
    signal HBM_axi_rid      : t_slv_1_arr(g_HBM_INTERFACES-1 downto 0); -- std_logic_vector(M01_AXI_ID_WIDTH - 1 downto 0);
    signal HBM_axi_rresp    : t_slv_2_arr(g_HBM_INTERFACES-1 downto 0); -- std_logic_vector(1 downto 0);

    signal eth100_rx_sosi : t_lbus_sosi;
    signal eth100_tx_sosi : t_lbus_sosi;
    signal eth100_tx_siso : t_lbus_siso;
    signal setupDone : std_logic;
    signal eth100G_clk : std_logic := '0';
    
    signal m00_bram_we : STD_LOGIC_VECTOR(3 DOWNTO 0);
    signal m00_bram_en : STD_LOGIC;
    signal m00_bram_addr : STD_LOGIC_VECTOR(16 DOWNTO 0);
    signal m00_bram_addr_word : std_logic_vector(14 downto 0);
    signal m00_bram_wrData : STD_LOGIC_VECTOR(31 DOWNTO 0);
    signal m00_bram_rdData : STD_LOGIC_VECTOR(31 DOWNTO 0);
    signal m00_bram_clk : std_logic;
    signal validMemRstActive : std_logic; 

    signal m02_arFIFO_dout, m02_arFIFO_din : std_logic_vector(63 downto 0);
    signal m02_arFIFO_empty, m02_arFIFO_rdEn, m02_arFIFO_wrEn : std_logic;
    signal m02_arFIFO_wrDataCount : std_logic_vector(5 downto 0);
    signal M02_READ_QUEUE_SIZE, MIN_LAG : integer;
    signal m02_arlen_delayed : std_logic_vector(7 downto 0);
    signal m02_arsize_delayed : std_logic_vector(2 downto 0);
    signal m02_arburst_delayed : std_logic_vector(1 downto 0);
    signal m02_arcache_delayed : std_logic_vector(3 downto 0);
    signal m02_arprot_delayed : std_logic_vector(2 downto 0);
    signal m02_arqos_delayed : std_logic_vector(3 downto 0);
    signal m02_arregion_delayed : std_logic_vector(3 downto 0);
    
    signal m02_araddr_delayed : std_logic_vector(19 downto 0);
    signal m02_reqTime : std_logic_vector(31 downto 0);
    signal m02_arvalid_delayed, m02_arready_delayed : std_logic;
        
    signal wr_addr_x410E0, rd_addr_x410E0 : std_logic := '0'; 
    signal wrdata_x410E0, rddata_x410E0 : std_logic := '0';
    
    -- Do an axi-lite read of a single 32-bit register.
    PROCEDURE axi_lite_rd(SIGNAL mm_clk   : IN STD_LOGIC;
                          SIGNAL axi_miso : IN t_axi4_lite_miso;
                          SIGNAL axi_mosi : OUT t_axi4_lite_mosi;
                          register_addr   : NATURAL;  -- 4-byte word address
                          variable rd_data  : out std_logic_vector(31 downto 0)) is

        VARIABLE stdio             : line;
        VARIABLE result            : STD_LOGIC_VECTOR(31 DOWNTO 0);
        variable wvalidInt         : std_logic;
        variable awvalidInt        : std_logic;
        
    BEGIN

        -- Start transaction
        WAIT UNTIL rising_edge(mm_clk);
            -- Setup read address
            axi_mosi.arvalid <= '1';
            axi_mosi.araddr <= std_logic_vector(to_unsigned(register_addr*4, 32));
            axi_mosi.rready <= '1';

        read_address_wait: LOOP
            WAIT UNTIL rising_edge(mm_clk);
            IF axi_miso.arready = '1' THEN
               axi_mosi.arvalid <= '0';
               axi_mosi.araddr <= (OTHERS => '0');
            END IF;

            IF axi_miso.rvalid = '1' THEN
               EXIT;
            END IF;
        END LOOP;

        
        rd_data := axi_miso.rdata(31 downto 0);
        -- Read response
        IF axi_miso.rresp = "01" THEN
            write(stdio, string'("exclusive access error "));
            writeline(output, stdio);
        ELSIF axi_miso.rresp = "10" THEN
            write(stdio, string'("slave error "));
            writeline(output, stdio);
        ELSIF axi_miso.rresp = "11" THEN
           write(stdio, string'("address decode error "));
           writeline(output, stdio);
        END IF;


        
        WAIT UNTIL rising_edge(mm_clk);
        axi_mosi.rready <= '0';
    end procedure;
        
begin

    ap_clk <= not ap_clk after 1.666 ns; -- 300 MHz clock.
    clk100 <= not clk100 after 5 ns; -- 100 MHz clock
    eth100G_clk <= not eth100G_clk after 1.553 ns; -- 322 MHz

    -- process
    --     file RegCmdfile: TEXT;
    --     variable RegLine_in : Line;
    --     variable RegGood : boolean;
    --     variable cmd_str : string(1 to 2);
    --     variable regAddr : std_logic_vector(31 downto 0);
    --     variable regSize : std_logic_vector(31 downto 0);
    --     variable regData : std_logic_vector(31 downto 0);
    --     variable readResult : std_logic_vector(31 downto 0);
    -- begin        
    --     SetupDone <= '0';
    --     ap_rst_n <= '1';
        
    --     --FILE_OPEN(RegCmdfile,RegCmd_file_name,READ_MODE);
        
    --     for i in 1 to 10 loop
    --         WAIT UNTIL RISING_EDGE(ap_clk);
    --     end loop;
    --     ap_rst_n <= '0';
    --     for i in 1 to 10 loop
    --          WAIT UNTIL RISING_EDGE(ap_clk);
    --     end loop;
    --     ap_rst_n <= '1';
        
    --     for i in 1 to 100 loop
    --          WAIT UNTIL RISING_EDGE(ap_clk);
    --     end loop;
        
    --     -- For some reason the first transaction doesn't work; this is just a dummy transaction
    --     -- Arguments are       clk,    miso      ,    mosi     , 4-byte word Addr, write ?, data)
    --     axi_lite_transaction(ap_clk, mc_lite_miso, mc_lite_mosi, 0,    true, x"00000000");
        
    --     -- Addresses in the axi lite control module
    --     -- ADDR_AP_CTRL         = 6'h00,
    --     -- ADDR_DMA_SRC_0       = 6'h10,
    --     -- ADDR_DMA_DEST_0      = 6'h14,
    --     -- ADDR_DMA_SHARED_0    = 6'h18,
    --     -- ADDR_DMA_SHARED_1    = 6'h1C,
    --     -- ADDR_DMA_SIZE        = 6'h20,
    --     --
    --     axi_lite_transaction(ap_clk, mc_lite_miso, mc_lite_mosi, 6, true, x"DEF20000");  -- Full address of the shared memory; arbitrary so long as it is 128K aligned.
    --     axi_lite_transaction(ap_clk, mc_lite_miso, mc_lite_mosi, 7, true, x"56789ABC");  -- High 32 bits of the  address of the shared memory; arbitrary.
        
        
    --     -- Pseudo code :
    --     --
    --     --  Repeat while there are commands in the command file:
    --     --    - Read command from the file (either read or write, together with the ARGs register address)
    --     --        - Possible commands : [read address length]   <-- Does a register read.
    --     --                              [write address length]  <-- Does a register write
    --     --    - If this is a write, then read the write data from the file, and copy into a shared variable used by the memory.
    --     --    - trigger the kernel to do the register read/write.
    --     --  Trigger sending of the 100G test data.
    --     --
        
    --     -- 
        
        
    --     SetupDone <= '1';
    --     wait;
    -- end process;
    
    
    -- m00_bram_addr_word <= m00_bram_addr(16 downto 2);
    
    -- process(m00_bram_clk)
    -- begin
    --     if rising_edge(m00_bram_clk) then
    --         m00_bram_rdData <= std_logic_vector(to_signed(sharedMem(to_integer(unsigned(m00_bram_addr_word))),32)); 
            
    --         if m00_bram_we(0) = '1' and m00_bram_en = '1' then
    --             sharedMem(to_integer(unsigned(m00_bram_addr_word))) := to_integer(signed(m00_bram_wrData));
    --         end if;
            
    --         assert (m00_bram_we(3 downto 0) /= "0000" or m00_bram_we(3 downto 0) /= "1111") report "Byte wide write enables should never occur to shared memory" severity error;
            
    --     end if;
    -- end process;
    
    -----------------------------------------------------------------------------------
    -----------------------------------------------------------------------------------
    -- axi BRAM controller to interface to the shared memory for register reads and writes.
    
    registerSharedMem : axi_bram_RegisterSharedMem
    PORT MAP (
        s_axi_aclk => ap_clk,
        s_axi_aresetn => ap_rst_n,
        s_axi_awaddr => m00_awaddr(16 downto 0),
        s_axi_awlen => m00_awlen,
        s_axi_awsize => m00_awsize,
        s_axi_awburst => m00_awburst,
        s_axi_awlock => '0',
        s_axi_awcache => m00_awcache,
        s_axi_awprot => m00_awprot,
        s_axi_awvalid => m00_awvalid,
        s_axi_awready => m00_awready,
        s_axi_wdata => m00_wdata,
        s_axi_wstrb => m00_wstrb,
        s_axi_wlast => m00_wlast,
        s_axi_wvalid => m00_wvalid,
        s_axi_wready => m00_wready,
        s_axi_bresp => m00_bresp,
        s_axi_bvalid => m00_bvalid,
        s_axi_bready => m00_bready,
        s_axi_araddr => m00_araddr(16 downto 0),
        s_axi_arlen => m00_arlen,
        s_axi_arsize => m00_arsize,
        s_axi_arburst => m00_arburst,
        s_axi_arlock => '0',
        s_axi_arcache => m00_arcache,
        s_axi_arprot => m00_arprot,
        s_axi_arvalid => m00_arvalid,
        s_axi_arready => m00_arready,
        s_axi_rdata => m00_rdata,
        s_axi_rresp => m00_rresp,
        s_axi_rlast => m00_rlast,
        s_axi_rvalid => m00_rvalid,
        s_axi_rready => m00_rready,
        bram_rst_a => open,   -- OUT STD_LOGIC;
        bram_clk_a => m00_bram_clk, -- OUT STD_LOGIC;
        bram_en_a  => m00_bram_en, -- OUT STD_LOGIC;
        bram_we_a  => m00_bram_we, -- OUT STD_LOGIC_VECTOR(3 DOWNTO 0);
        bram_addr_a => m00_bram_addr, -- OUT STD_LOGIC_VECTOR(16 DOWNTO 0);
        bram_wrdata_a => m00_bram_wrData, -- OUT STD_LOGIC_VECTOR(31 DOWNTO 0);
        bram_rddata_a => m00_bram_rdData  -- IN STD_LOGIC_VECTOR(31 DOWNTO 0)
    );
    
    -------------------------------------------------------------------------------------------
    -- 100 GE data input
    -- eth100_rx_sosi
    -- TYPE t_lbus_sosi IS RECORD  -- Source Out and Sink In
    --   data       : STD_LOGIC_VECTOR(511 DOWNTO 0);                -- Data bus
    --   valid      : STD_LOGIC_VECTOR(3 DOWNTO 0);    -- Data segment enable
    --   eop        : STD_LOGIC_VECTOR(3 DOWNTO 0);    -- End of packet
    --   sop        : STD_LOGIC_VECTOR(3 DOWNTO 0);    -- Start of packet
    --   error      : STD_LOGIC_VECTOR(3 DOWNTO 0);    -- Error flag, indicates data has an error
    --   empty      : t_empty_arr(3 DOWNTO 0);         -- Number of bytes empty in the segment  (four 4bit entries)
    -- END RECORD;
    process
        file cmdfile: TEXT;
        variable line_in : Line;
        variable good : boolean;
        variable LFAArepeats : std_logic_vector(15 downto 0);
        variable LFAAData  : std_logic_vector(511 downto 0);
        variable LFAAvalid : std_logic_vector(3 downto 0);
        variable LFAAeop   : std_logic_vector(3 downto 0);
        variable LFAAerror : std_logic_vector(3 downto 0);
        variable LFAAempty0 : std_logic_vector(3 downto 0);
        variable LFAAempty1 : std_logic_vector(3 downto 0);
        variable LFAAempty2 : std_logic_vector(3 downto 0);
        variable LFAAempty3 : std_logic_vector(3 downto 0);
        variable LFAAsop    : std_logic_vector(3 downto 0);
    begin
        
        eth100_rx_sosi.data <= (others => '0');  -- 512 bits
        eth100_rx_sosi.valid <= "0000";          -- 4 bits
        eth100_rx_sosi.eop <= "0000";  
        eth100_rx_sosi.sop <= "0000";
        eth100_rx_sosi.error <= "0000";
        eth100_rx_sosi.empty(0) <= "0000";
        eth100_rx_sosi.empty(1) <= "0000";
        eth100_rx_sosi.empty(2) <= "0000";
        eth100_rx_sosi.empty(3) <= "0000";
        
--        FILE_OPEN(cmdfile,cmd_file_name,READ_MODE);
--        wait until SetupDone = '1';
        
--        wait until rising_edge(eth100G_clk);
        
--        while (not endfile(cmdfile)) loop 
--            readline(cmdfile, line_in);
--            hread(line_in,LFAArepeats,good);
--            hread(line_in,LFAAData,good);
--            hread(line_in,LFAAvalid,good);
--            hread(line_in,LFAAeop,good);
--            hread(line_in,LFAAerror,good);
--            hread(line_in,LFAAempty0,good);
--            hread(line_in,LFAAempty1,good);
--            hread(line_in,LFAAempty2,good);
--            hread(line_in,LFAAempty3,good);
--            hread(line_in,LFAAsop,good);
            
--            eth100_rx_sosi.data <= LFAAData;  -- 512 bits
--            eth100_rx_sosi.valid <= LFAAValid;          -- 4 bits
--            eth100_rx_sosi.eop <= LFAAeop;
--            eth100_rx_sosi.sop <= LFAAsop;
--            eth100_rx_sosi.error <= LFAAerror;
--            eth100_rx_sosi.empty(0) <= LFAAempty0;
--            eth100_rx_sosi.empty(1) <= LFAAempty1;
--            eth100_rx_sosi.empty(2) <= LFAAempty2;
--            eth100_rx_sosi.empty(3) <= LFAAempty3;
            
--            wait until rising_edge(eth100G_clk);
--            while LFAArepeats /= "0000000000000000" loop
--                LFAArepeats := std_logic_vector(unsigned(LFAArepeats) - 1);
--                wait until rising_edge(eth100G_clk);
--            end loop;
--        end loop;
        
--        LFAADone <= '1';
--        wait;

        report "number of tx packets all received";

        wait for 5 us;
        report "simulation successfully finished";
        finish;
    end process;
    
    eth100_tx_siso.ready <= '1';
    eth100_tx_siso.underflow <= '0';
    eth100_tx_siso.overflow <= '0';
    
    -- Capture data packets in eth100_tx_sosi to a file.
    -- fields in eth100_tx_sosi are
    --   .data(511:0)
    --   .valid(3:0)
    --   .eop(3:0)
    --   .sop(3:0)
    --   .empty(3:0)(3:0)
    
     lbusRX : entity correlator_lib.lbus_packet_receive
     Generic map (
         log_file_name => "lbus_out.txt"
     )
     Port map ( 
         clk      => eth100G_clk, -- in  std_logic;     -- clock
         i_rst    => '0', -- in  std_logic;     -- reset input
         i_din    => eth100_tx_sosi.data, -- in  std_logic_vector(511 downto 0);  -- actual data out.
         i_valid  => eth100_tx_sosi.valid, -- in  std_logic_vector(3 downto 0);     -- data out valid (high for duration of the packet)
         i_eop    => eth100_tx_sosi.eop,   -- in  std_logic_vector(3 downto 0);
         i_sop    => eth100_tx_sosi.sop,   -- in  std_logic_vector(3 downto 0);
         i_empty0 => eth100_tx_sosi.empty(0), --  in std_logic_vector(3 downto 0);
         i_empty1 => eth100_tx_sosi.empty(1), -- in std_logic_vector(3 downto 0);
         i_empty2 => eth100_tx_sosi.empty(2), -- in std_logic_vector(3 downto 0);
         i_empty3 => eth100_tx_sosi.empty(3)  -- in std_logic_vector(3 downto 0)
     );
    
-- temp lbus out stimulus
lbus_out_proc : process(eth100G_clk)
begin
    if rising_edge(eth100G_clk) then
        eth100_tx_sosi.data(511 downto 384)     <= x"0123456789ABCDEF2222222222222222";
        eth100_tx_sosi.data(383 downto 256)     <= x"1888888889ABCDEF4444444444444444";
        eth100_tx_sosi.data(255 downto 128)     <= x"2DEADBEEF9ABCDEF6666666666666666";
        eth100_tx_sosi.data(127 downto 0)       <= x"300000000000CDEF8888888888888888";
        
        
        eth100_tx_sosi.valid                    <= x"A";
        
        
        eth100_tx_sosi.eop                      <= x"A";
        eth100_tx_sosi.sop                      <= x"A";
        eth100_tx_sosi.empty(0)                 <= x"0";
        eth100_tx_sosi.empty(1)                 <= x"0";
        eth100_tx_sosi.empty(2)                 <= x"A";
        eth100_tx_sosi.empty(3)                 <= x"0";

    end if;
end process;
    
    
<<<<<<< HEAD
    dut : entity correlator_lib.correlator_core
    generic map (
        g_SIMULATION => TRUE, -- BOOLEAN;  -- when true, the 100GE core is disabled and instead the lbus comes from the top level pins
        g_USE_META => FALSE,   -- BOOLEAN;  -- puts meta data in place of the filterbank data in the corner turn, to help debug the corner turn.
        -- GLOBAL GENERICS for PERENTIE LOGIC
        g_DEBUG_ILA                => FALSE, --  BOOLEAN
        g_LFAA_BLOCKS_PER_FRAME    => 128,   --  allowed values are 32, 64 or 128. 32 and 64 are for simulation. For real system, use 128.
        C_S_AXI_CONTROL_ADDR_WIDTH => 8,   -- integer := 7;
        C_S_AXI_CONTROL_DATA_WIDTH => 32,  -- integer := 32;
        C_M_AXI_ADDR_WIDTH => 64,          -- integer := 64;
        C_M_AXI_DATA_WIDTH => 32,          -- integer := 32;
        C_M_AXI_ID_WIDTH => 1,             -- integer := 1
        -- All the HBM interfaces are the same width;
        -- Actual interfaces used are : 
        --  M01, 3 Gbytes HBM; first stage corner turn, between LFAA ingest and the filterbanks
        --  M02, 3 Gbytes HBM; Correlator HBM for fine channels going to the first correlator instance; buffer between the filterbanks and the correlator
        --  M03, 3 Gbytes HBM; Correlator HBM for fine channels going to the Second correlator instance; buffer between the filterbanks and the correlator
        --  M04, 512 Mbytes HBM; visibilities from first correlator instance
        --  M05, 512 Mbytes HBM; visibilities from second correlator instance
        g_HBM_INTERFACES     => g_HBM_INTERFACES,   -- integer := 5;
        g_HBM_AXI_ADDR_WIDTH => 64,  -- integer := 64;
        g_HBM_AXI_DATA_WIDTH => 512, -- integer := 512;
        g_HBM_AXI_ID_WIDTH   => 1    -- integer := 1
    ) port map (
        ap_clk   => ap_clk, --  in std_logic;
        ap_rst_n => ap_rst_n, -- in std_logic;
=======
--    dut : entity correlator_lib.correlator_core
--    generic map (
--        g_SIMULATION => TRUE, -- BOOLEAN;  -- when true, the 100GE core is disabled and instead the lbus comes from the top level pins
--        g_USE_META => FALSE,   -- BOOLEAN;  -- puts meta data in place of the filterbank data in the corner turn, to help debug the corner turn.
--        -- GLOBAL GENERICS for PERENTIE LOGIC
--        g_DEBUG_ILA              => FALSE, --  BOOLEAN
--        g_LFAA_BLOCKS_PER_FRAME  => 32,    --  allowed values are 32, 64 or 128. 32 and 64 are for simulation. For real system, use 128.
        
        
--        C_S_AXI_CONTROL_ADDR_WIDTH   => 8,  -- integer := 7;
--        C_S_AXI_CONTROL_DATA_WIDTH   => 32, -- integer := 32;
--        C_M_AXI_ADDR_WIDTH => 64,         -- integer := 64;
--        C_M_AXI_DATA_WIDTH => 32,         -- integer := 32;
--        C_M_AXI_ID_WIDTH => 1,             -- integer := 1
--        -- M01 = first stage corner turn, between LFAA ingest and the filterbanks
--        M01_AXI_ADDR_WIDTH => 64,
--        M01_AXI_DATA_WIDTH => 512,
--        M01_AXI_ID_WIDTH   => 1,
--        -- M02 = Correlator HBM; buffer between the filterbanks and the correlator
--        M02_AXI_ADDR_WIDTH => 64,
--        M02_AXI_DATA_WIDTH => 512, 
--        M02_AXI_ID_WIDTH   => 1,
--        -- M03 = Visibilities
--        M03_AXI_ADDR_WIDTH => 64, 
--        M03_AXI_DATA_WIDTH => 512,  
--        M03_AXI_ID_WIDTH   => 1
--    ) port map (
--        ap_clk   => ap_clk, --  in std_logic;
--        ap_rst_n => ap_rst_n, -- in std_logic;
>>>>>>> cc45faf1
        
--        -----------------------------------------------------------------------
--        -- Ports used for simulation only.
--        --
--        -- Received data from 100GE
--        i_eth100_rx_sosi => eth100_rx_sosi, -- in t_lbus_sosi;
--        -- Data to be transmitted on 100GE
--        o_eth100_tx_sosi => eth100_tx_sosi, -- out t_lbus_sosi;
--        i_eth100_tx_siso => eth100_tx_siso, --  in t_lbus_siso;
--        i_clk_100GE      => eth100G_clk,     -- in std_logic;        
--        -- reset of the valid memory is in progress.
--        o_validMemRstActive => validMemRstActive, -- out std_logic;  
--        --  Note: A minimum subset of AXI4 memory mapped signals are declared.  AXI
--        --  signals omitted from these interfaces are automatically inferred with the
--        -- optimal values for Xilinx SDx systems.  This allows Xilinx AXI4 Interconnects
--        -- within the system to be optimized by removing logic for AXI4 protocol
--        -- features that are not necessary. When adapting AXI4 masters within the RTL
--        -- kernel that have signals not declared below, it is suitable to add the
--        -- signals to the declarations below to connect them to the AXI4 Master.
--        --
--        -- List of omitted signals - effect
--        -- -------------------------------
--        --  ID - Transaction ID are used for multithreading and out of order transactions.  This increases complexity. This saves logic and increases Fmax in the system when ommited.
--        -- SIZE - Default value is log2(data width in bytes). Needed for subsize bursts. This saves logic and increases Fmax in the system when ommited.
--        -- BURST - Default value (0b01) is incremental.  Wrap and fixed bursts are not recommended. This saves logic and increases Fmax in the system when ommited.
--        -- LOCK - Not supported in AXI4
--        -- CACHE - Default value (0b0011) allows modifiable transactions. No benefit to changing this.
--        -- PROT - Has no effect in SDx systems.
--        -- QOS - Has no effect in SDx systems.
--        -- REGION - Has no effect in SDx systems.
--        -- USER - Has no effect in SDx systems.
--        --  RESP - Not useful in most SDx systems.
--        --------------------------------------------------------------------------------------
--        --  AXI4-Lite slave interface
--        s_axi_control_awvalid => mc_lite_mosi.awvalid, --  in std_logic;
--        s_axi_control_awready => mc_lite_miso.awready, --  out std_logic;
--        s_axi_control_awaddr  => mc_lite_mosi.awaddr(7 downto 0), -- in std_logic_vector(C_S_AXI_CONTROL_ADDR_WIDTH-1 downto 0);
--        s_axi_control_wvalid  => mc_lite_mosi.wvalid, -- in std_logic;
--        s_axi_control_wready  => mc_lite_miso.wready, -- out std_logic;
--        s_axi_control_wdata   => mc_lite_mosi.wdata(31 downto 0), -- in std_logic_vector(C_S_AXI_CONTROL_DATA_WIDTH-1 downto 0);
--        s_axi_control_wstrb   => mc_lite_mosi.wstrb(3 downto 0), -- in std_logic_vector(C_S_AXI_CONTROL_DATA_WIDTH/8-1 downto 0);
--        s_axi_control_arvalid => mc_lite_mosi.arvalid, -- in std_logic;
--        s_axi_control_arready => mc_lite_miso.arready, -- out std_logic;
--        s_axi_control_araddr  => mc_lite_mosi.araddr(7 downto 0), -- in std_logic_vector(C_S_AXI_CONTROL_ADDR_WIDTH-1 downto 0);
--        s_axi_control_rvalid  => mc_lite_miso.rvalid,  -- out std_logic;
--        s_axi_control_rready  => mc_lite_mosi.rready, -- in std_logic;
--        s_axi_control_rdata   => mc_lite_miso.rdata(31 downto 0), -- out std_logic_vector(C_S_AXI_CONTROL_DATA_WIDTH-1 downto 0);
--        s_axi_control_rresp   => mc_lite_miso.rresp(1 downto 0), -- out std_logic_vector(1 downto 0);
--        s_axi_control_bvalid  => mc_lite_miso.bvalid, -- out std_logic;
--        s_axi_control_bready  => mc_lite_mosi.bready, -- in std_logic;
--        s_axi_control_bresp   => mc_lite_miso.bresp(1 downto 0), -- out std_logic_vector(1 downto 0);
  
--        -- AXI4 master interface for accessing registers : m00_axi
--        m00_axi_awvalid => m00_awvalid, -- out std_logic;
--        m00_axi_awready => m00_awready, -- in std_logic;
--        m00_axi_awaddr  => m00_awaddr,  -- out std_logic_vector(C_M_AXI_ADDR_WIDTH-1 downto 0);
--        m00_axi_awid    => open, --s_axi_awid,    -- out std_logic_vector(C_M_AXI_ID_WIDTH - 1 downto 0);
--        m00_axi_awlen   => m00_awlen,   -- out std_logic_vector(7 downto 0);
--        m00_axi_awsize  => m00_awsize,  -- out std_logic_vector(2 downto 0);
--        m00_axi_awburst => m00_awburst, -- out std_logic_vector(1 downto 0);
--        m00_axi_awlock  => open, -- s_axi_awlock,  -- out std_logic_vector(1 downto 0);
--        m00_axi_awcache => m00_awcache, -- out std_logic_vector(3 downto 0);
--        m00_axi_awprot  => m00_awprot,  -- out std_logic_vector(2 downto 0);
--        m00_axi_awqos   => open, -- s_axi_awqos,   -- out std_logic_vector(3 downto 0);
--        m00_axi_awregion => open, -- s_axi_awregion, -- out std_logic_vector(3 downto 0);
--        m00_axi_wvalid   => m00_wvalid,   -- out std_logic;
--        m00_axi_wready   => m00_wready,   -- in std_logic;
--        m00_axi_wdata    => m00_wdata,    -- out std_logic_vector(C_M_AXI_DATA_WIDTH-1 downto 0);
--        m00_axi_wstrb    => m00_wstrb,    -- out std_logic_vector(C_M_AXI_DATA_WIDTH/8-1 downto 0);
--        m00_axi_wlast    => m00_wlast,    -- out std_logic;
--        m00_axi_bvalid   => m00_bvalid,   -- in std_logic;
--        m00_axi_bready   => m00_bready,   -- out std_logic;
--        m00_axi_bresp    => m00_bresp,    -- in std_logic_vector(1 downto 0);
--        m00_axi_bid      => "0", -- s_axi_bid,      -- in std_logic_vector(C_M_AXI_ID_WIDTH - 1 downto 0);
--        m00_axi_arvalid  => m00_arvalid,  -- out std_logic;
--        m00_axi_arready  => m00_arready,  -- in std_logic;
--        m00_axi_araddr   => m00_araddr,   -- out std_logic_vector(C_M_AXI_ADDR_WIDTH-1 downto 0);
--        m00_axi_arid     => open, -- s_axi_arid,     -- out std_logic_vector(C_M_AXI_ID_WIDTH-1 downto 0);
--        m00_axi_arlen    => m00_arlen,    -- out std_logic_vector(7 downto 0);
--        m00_axi_arsize   => m00_arsize,   -- out std_logic_vector(2 downto 0);
--        m00_axi_arburst  => m00_arburst,  -- out std_logic_vector(1 downto 0);
--        m00_axi_arlock   => open, -- s_axi_arlock,   -- out std_logic_vector(1 downto 0);
--        m00_axi_arcache  => m00_arcache,  -- out std_logic_vector(3 downto 0);
--        m00_axi_arprot   => m00_arprot,   -- out std_logic_Vector(2 downto 0);
--        m00_axi_arqos    => open, -- s_axi_arqos,    -- out std_logic_vector(3 downto 0);
--        m00_axi_arregion => open, -- s_axi_arregion, -- out std_logic_vector(3 downto 0);
--        m00_axi_rvalid   => m00_rvalid,   -- in std_logic;
--        m00_axi_rready   => m00_rready,   -- out std_logic;
--        m00_axi_rdata    => m00_rdata,    -- in std_logic_vector(C_M_AXI_DATA_WIDTH-1 downto 0);
--        m00_axi_rlast    => m00_rlast,    -- in std_logic;
--        m00_axi_rid      => "0", -- s_axi_rid,      -- in std_logic_vector(C_M_AXI_ID_WIDTH - 1 downto 0);
--        m00_axi_rresp    => m00_rresp,    -- in std_logic_vector(1 downto 0);

<<<<<<< HEAD
        ---------------------------------------------------------------------------------------
        -- AXI4 interfaces for accessing HBM
        -- 0 = 3 Gbytes for LFAA ingest corner turn 
        -- 1 = 3 Gbytes, buffer between the filterbanks and the correlator
        --     First half, for fine channels that go to the first correlator instance.
        -- 2 = 3 Gbytes, buffer between the filterbanks and the correlator
        --     second half, for fine channels that go to the second correlator instance.
        -- 3 = 0.5 Gbytes, Visibilities from First correlator instance;
        -- 4 = 0.5 Gbytes, Visibilities from Second correlator instance;
        HBM_axi_awvalid  => HBM_axi_awvalid, -- out std_logic_vector(g_HBM_INTERFACES-1 downto 0);
        HBM_axi_awready  => HBM_axi_awready, -- in std_logic_vector(g_HBM_INTERFACES-1 downto 0);
        HBM_axi_awaddr   => HBM_axi_awaddr,  -- out t_slv_64_arr(g_HBM_INTERFACES-1 downto 0); -- out std_logic_vector(M01_AXI_ADDR_WIDTH-1 downto 0);
        HBM_axi_awid     => HBM_axi_awid,    -- out t_slv_1_arr(g_HBM_INTERFACES-1 downto 0);  -- std_logic_vector(M01_AXI_ID_WIDTH - 1 downto 0);
        HBM_axi_awlen    => HBM_axi_awlen,   -- out t_slv_8_arr(g_HBM_INTERFACES-1 downto 0);  -- std_logic_vector(7 downto 0);
        HBM_axi_awsize   => HBM_axi_awsize,  -- out t_slv_3_arr(g_HBM_INTERFACES-1 downto 0);  -- std_logic_vector(2 downto 0);
        HBM_axi_awburst  => HBM_axi_awburst, -- out t_slv_2_arr(g_HBM_INTERFACES-1 downto 0);  -- std_logic_vector(1 downto 0);
        HBM_axi_awlock   => HBM_axi_awlock,  -- out t_slv_2_arr(g_HBM_INTERFACES-1 downto 0);  -- std_logic_vector(1 downto 0);
        HBM_axi_awcache  => HBM_axi_awcache, -- out t_slv_4_arr(g_HBM_INTERFACES-1 downto 0);  -- std_logic_vector(3 downto 0);
        HBM_axi_awprot   => HBM_axi_awprot,  -- out t_slv_3_arr(g_HBM_INTERFACES-1 downto 0);  -- std_logic_vector(2 downto 0);
        HBM_axi_awqos    => HBM_axi_awqos,   -- out t_slv_4_arr(g_HBM_INTERFACES-1 downto 0);  -- out std_logic_vector(3 downto 0);
        HBM_axi_awregion => HBM_axi_awregion, -- out t_slv_4_arr(g_HBM_INTERFACES-1 downto 0);  -- std_logic_vector(3 downto 0);
        HBM_axi_wvalid   => HBM_axi_wvalid,   -- out std_logic_vector(g_HBM_INTERFACES-1 downto 0);
        HBM_axi_wready   => HBM_axi_wready,   -- in std_logic_vector(g_HBM_INTERFACES-1 downto 0);
        HBM_axi_wdata    => HBM_axi_wdata,    -- out t_slv_512_arr(g_HBM_INTERFACES-1 downto 0); -- std_logic_vector(M01_AXI_DATA_WIDTH-1 downto 0);
        HBM_axi_wstrb    => HBM_axi_wstrb,    -- out t_slv_64_arr(g_HBM_INTERFACES-1 downto 0);  -- std_logic_vector(M01_AXI_DATA_WIDTH/8-1 downto 0);
        HBM_axi_wlast    => HBM_axi_wlast,    -- out std_logic_vector(g_HBM_INTERFACES-1 downto 0);
        HBM_axi_bvalid   => HBM_axi_bvalid,   -- in std_logic_vector(g_HBM_INTERFACES-1 downto 0);
        HBM_axi_bready   => HBM_axi_bready,   -- out std_logic_vector(g_HBM_INTERFACES-1 downto 0);
        HBM_axi_bresp    => HBM_axi_bresp,    -- in t_slv_2_arr(g_HBM_INTERFACES-1 downto 0); -- std_logic_vector(1 downto 0);
        HBM_axi_bid      => HBM_axi_bid,      -- in t_slv_1_arr(g_HBM_INTERFACES-1 downto 0); -- std_logic_vector(M01_AXI_ID_WIDTH - 1 downto 0);
        HBM_axi_arvalid  => HBM_axi_arvalid,  -- out std_logic_vector(g_HBM_INTERFACES-1 downto 0);
        HBM_axi_arready  => HBM_axi_arready,  -- in std_logic_vector(g_HBM_INTERFACES-1 downto 0);
        HBM_axi_araddr   => HBM_axi_araddr,   -- out t_slv_64_arr(g_HBM_INTERFACES-1 downto 0); -- std_logic_vector(M01_AXI_ADDR_WIDTH-1 downto 0);
        HBM_axi_arid     => HBM_axi_arid,     -- out t_slv_1_arr(g_HBM_INTERFACES-1 downto 0); -- std_logic_vector(M01_AXI_ID_WIDTH-1 downto 0);
        HBM_axi_arlen    => HBM_axi_arlen,    -- out t_slv_8_arr(g_HBM_INTERFACES-1 downto 0); -- std_logic_vector(7 downto 0);
        HBM_axi_arsize   => HBM_axi_arsize,   -- out t_slv_3_arr(g_HBM_INTERFACES-1 downto 0); -- std_logic_vector(2 downto 0);
        HBM_axi_arburst  => HBM_axi_arburst,  -- out t_slv_2_arr(g_HBM_INTERFACES-1 downto 0); -- std_logic_vector(1 downto 0);
        HBM_axi_arlock   => HBM_axi_arlock,   -- out t_slv_2_arr(g_HBM_INTERFACES-1 downto 0); -- std_logic_vector(1 downto 0);
        HBM_axi_arcache  => HBM_axi_arcache,  -- out t_slv_4_arr(g_HBM_INTERFACES-1 downto 0); -- std_logic_vector(3 downto 0);
        HBM_axi_arprot   => HBM_axi_arprot,   -- out t_slv_3_arr(g_HBM_INTERFACES-1 downto 0); -- std_logic_Vector(2 downto 0);
        HBM_axi_arqos    => HBM_axi_arqos,    -- out t_slv_4_arr(g_HBM_INTERFACES-1 downto 0); -- std_logic_vector(3 downto 0);
        HBM_axi_arregion => HBM_axi_arregion, -- out t_slv_4_arr(g_HBM_INTERFACES-1 downto 0); -- std_logic_vector(3 downto 0);
        HBM_axi_rvalid   => HBM_axi_rvalid,   -- in std_logic_vector(g_HBM_INTERFACES-1 downto 0);
        HBM_axi_rready   => HBM_axi_rready,   -- out std_logic_vector(g_HBM_INTERFACES-1 downto 0);
        HBM_axi_rdata    => HBM_axi_rdata,    -- in t_slv_512_arr(g_HBM_INTERFACES-1 downto 0); -- std_logic_vector(M01_AXI_DATA_WIDTH-1 downto 0);
        HBM_axi_rlast    => HBM_axi_rlast,    -- in std_logic_vector(g_HBM_INTERFACES-1 downto 0);
        HBM_axi_rid      => HBM_axi_rid,      -- in t_slv_1_arr(g_HBM_INTERFACES-1 downto 0); -- std_logic_vector(M01_AXI_ID_WIDTH - 1 downto 0);
        HBM_axi_rresp    => HBM_axi_rresp,    -- in t_slv_2_arr(g_HBM_INTERFACES-1 downto 0); -- std_logic_vector(1 downto 0);
        --
        -- GT pins
        -- clk_gt_freerun is a 50MHz free running clock, according to the GT kernel Example Design user guide.
        -- But it looks like it is configured to be 100MHz in the example designs for all parts except the U280. 
        clk_freerun => clk100, --  in std_logic; 
        gt_rxp_in      => "0000", --  in std_logic_vector(3 downto 0);
        gt_rxn_in      => "1111", -- in std_logic_vector(3 downto 0);
        gt_txp_out     => open, -- out std_logic_vector(3 downto 0);
        gt_txn_out     => open, -- out std_logic_vector(3 downto 0);
        gt_refclk_p    => '0', -- in std_logic;
        gt_refclk_n    => '1'  -- in std_logic
    );
    
    
    -- Emulate HBM
    -- 3 Gbyte of memory for the first corner turn.
    HBM3G_1 : entity correlator_lib.HBM_axi_tbModel
    generic map (
        AXI_ADDR_WIDTH => 32, -- : integer := 32;   -- Byte address width. This also defines the amount of data. Use the correct width for the HBM memory block, e.g. 28 bits for 256 MBytes.
        AXI_ID_WIDTH => 1, -- integer := 1;
        AXI_DATA_WIDTH => 512, -- integer := 256;  -- Must be a multiple of 32 bits.
        READ_QUEUE_SIZE => 16, --  integer := 16;
        MIN_LAG => 60,  -- integer := 80   
        INCLUDE_PROTOCOL_CHECKER => TRUE,
        RANDSEED => 43526, -- : natural := 12345;
        LATENCY_LOW_PROBABILITY => 95, --  natural := 95;   -- probability, as a percentage, that non-zero gaps between read beats will be small (i.e. < 3 clocks)
        LATENCY_ZERO_PROBABILITY => 80 -- natural := 80   -- probability, as a percentage, that the gap between read beats will be zero.
    ) Port map (
        i_clk => ap_clk,
        i_rst_n => ap_rst_n,
        axi_awaddr   => HBM_axi_awaddr(0)(31 downto 0),
        axi_awid     => HBM_axi_awid(0), -- in std_logic_vector(AXI_ID_WIDTH - 1 downto 0);
        axi_awlen    => HBM_axi_awlen(0),
        axi_awsize   => HBM_axi_awsize(0),
        axi_awburst  => HBM_axi_awburst(0),
        axi_awlock   => HBM_axi_awlock(0),
        axi_awcache  => HBM_axi_awcache(0),
        axi_awprot   => HBM_axi_awprot(0),
        axi_awqos    => HBM_axi_awqos(0), -- in(3:0)
        axi_awregion => HBM_axi_awregion(0), -- in(3:0)
        axi_awvalid  => HBM_axi_awvalid(0),
        axi_awready  => HBM_axi_awready(0),
        axi_wdata    => HBM_axi_wdata(0),
        axi_wstrb    => HBM_axi_wstrb(0),
        axi_wlast    => HBM_axi_wlast(0),
        axi_wvalid   => HBM_axi_wvalid(0),
        axi_wready   => HBM_axi_wready(0),
        axi_bresp    => HBM_axi_bresp(0),
        axi_bvalid   => HBM_axi_bvalid(0),
        axi_bready   => HBM_axi_bready(0),
        axi_bid      => HBM_axi_bid(0), -- out std_logic_vector(AXI_ID_WIDTH - 1 downto 0);
        axi_araddr   => HBM_axi_araddr(0)(31 downto 0),
        axi_arlen    => HBM_axi_arlen(0),
        axi_arsize   => HBM_axi_arsize(0),
        axi_arburst  => HBM_axi_arburst(0),
        axi_arlock   => HBM_axi_arlock(0),
        axi_arcache  => HBM_axi_arcache(0),
        axi_arprot   => HBM_axi_arprot(0),
        axi_arvalid  => HBM_axi_arvalid(0),
        axi_arready  => HBM_axi_arready(0),
        axi_arqos    => HBM_axi_arqos(0),
        axi_arid     => HBM_axi_arid(0),
        axi_arregion => HBM_axi_arregion(0),
        axi_rdata    => HBM_axi_rdata(0),
        axi_rresp    => HBM_axi_rresp(0),
        axi_rlast    => HBM_axi_rlast(0),
        axi_rvalid   => HBM_axi_rvalid(0),
        axi_rready   => HBM_axi_rready(0),
        i_write_to_disk => '0', -- : in std_logic;
        i_fname => "", -- : in string
        i_write_to_disk_addr => 0, -- in integer; -- address to start the memory dump at.
        i_write_to_disk_size => 0, -- in integer; -- size in bytes
        -- Initialisation of the memory
        i_init_mem   => '0',   -- in std_logic;
        i_init_fname => ""  -- in string
    );
    
    -- 3 GBytes second stage corner turn, first correlator cell
    HBM3G_2 : entity correlator_lib.HBM_axi_tbModel
    generic map (
        AXI_ADDR_WIDTH => 32, -- : integer := 32;   -- Byte address width. This also defines the amount of data. Use the correct width for the HBM memory block, e.g. 28 bits for 256 MBytes.
        AXI_ID_WIDTH => 1, -- integer := 1;
        AXI_DATA_WIDTH => 512, -- integer := 256;  -- Must be a multiple of 32 bits.
        READ_QUEUE_SIZE => 16, --  integer := 16;
        MIN_LAG => 60,  -- integer := 80   
        INCLUDE_PROTOCOL_CHECKER => TRUE,
        RANDSEED => 43526, -- : natural := 12345;
        LATENCY_LOW_PROBABILITY => 95, --  natural := 95;   -- probability, as a percentage, that non-zero gaps between read beats will be small (i.e. < 3 clocks)
        LATENCY_ZERO_PROBABILITY => 80 -- natural := 80   -- probability, as a percentage, that the gap between read beats will be zero.
    ) Port map (
        i_clk => ap_clk,
        i_rst_n => ap_rst_n,
        axi_awaddr   => HBM_axi_awaddr(1)(31 downto 0),
        axi_awid     => HBM_axi_awid(1), -- in std_logic_vector(AXI_ID_WIDTH - 1 downto 0);
        axi_awlen    => HBM_axi_awlen(1),
        axi_awsize   => HBM_axi_awsize(1),
        axi_awburst  => HBM_axi_awburst(1),
        axi_awlock   => HBM_axi_awlock(1),
        axi_awcache  => HBM_axi_awcache(1),
        axi_awprot   => HBM_axi_awprot(1),
        axi_awqos    => HBM_axi_awqos(1), -- in(3:0)
        axi_awregion => HBM_axi_awregion(1), -- in(3:0)
        axi_awvalid  => HBM_axi_awvalid(1),
        axi_awready  => HBM_axi_awready(1),
        axi_wdata    => HBM_axi_wdata(1),
        axi_wstrb    => HBM_axi_wstrb(1),
        axi_wlast    => HBM_axi_wlast(1),
        axi_wvalid   => HBM_axi_wvalid(1),
        axi_wready   => HBM_axi_wready(1),
        axi_bresp    => HBM_axi_bresp(1),
        axi_bvalid   => HBM_axi_bvalid(1),
        axi_bready   => HBM_axi_bready(1),
        axi_bid      => HBM_axi_bid(1), -- out std_logic_vector(AXI_ID_WIDTH - 1 downto 0);
        axi_araddr   => HBM_axi_araddr(1)(31 downto 0),
        axi_arlen    => HBM_axi_arlen(1),
        axi_arsize   => HBM_axi_arsize(1),
        axi_arburst  => HBM_axi_arburst(1),
        axi_arlock   => HBM_axi_arlock(1),
        axi_arcache  => HBM_axi_arcache(1),
        axi_arprot   => HBM_axi_arprot(1),
        axi_arvalid  => HBM_axi_arvalid(1),
        axi_arready  => HBM_axi_arready(1),
        axi_arqos    => HBM_axi_arqos(1),
        axi_arid     => HBM_axi_arid(1),
        axi_arregion => HBM_axi_arregion(1),
        axi_rdata    => HBM_axi_rdata(1),
        axi_rresp    => HBM_axi_rresp(1),
        axi_rlast    => HBM_axi_rlast(1),
        axi_rvalid   => HBM_axi_rvalid(1),
        axi_rready   => HBM_axi_rready(1),
        i_write_to_disk => '0', -- : in std_logic;
        i_fname         => "", -- : in string
        i_write_to_disk_addr => 0, -- : in integer; -- address to start the memory dump at.
        i_write_to_disk_size => 0, -- : in integer; -- size in bytes
        -- Initialisation of the memory
        i_init_mem   => '0',   -- in std_logic;
        i_init_fname => ""  -- in string
    );
    
    -- 3 GBytes second stage corner turn, second correlator cell
    HBM3G_3 : entity correlator_lib.HBM_axi_tbModel
    generic map (
        AXI_ADDR_WIDTH => 32, -- : integer := 32;   -- Byte address width. This also defines the amount of data. Use the correct width for the HBM memory block, e.g. 28 bits for 256 MBytes.
        AXI_ID_WIDTH => 1, -- integer := 1;
        AXI_DATA_WIDTH => 512, -- integer := 256;  -- Must be a multiple of 32 bits.
        READ_QUEUE_SIZE => 16, --  integer := 16;
        MIN_LAG => 60,  -- integer := 80   
        INCLUDE_PROTOCOL_CHECKER => TRUE,
        RANDSEED => 43526, -- : natural := 12345;
        LATENCY_LOW_PROBABILITY => 95, --  natural := 95;   -- probability, as a percentage, that non-zero gaps between read beats will be small (i.e. < 3 clocks)
        LATENCY_ZERO_PROBABILITY => 80 -- natural := 80   -- probability, as a percentage, that the gap between read beats will be zero.
    ) Port map (
        i_clk => ap_clk,
        i_rst_n => ap_rst_n,
        axi_awaddr   => HBM_axi_awaddr(2)(31 downto 0),
        axi_awid     => HBM_axi_awid(2), -- in std_logic_vector(AXI_ID_WIDTH - 1 downto 0);
        axi_awlen    => HBM_axi_awlen(2),
        axi_awsize   => HBM_axi_awsize(2),
        axi_awburst  => HBM_axi_awburst(2),
        axi_awlock   => HBM_axi_awlock(2),
        axi_awcache  => HBM_axi_awcache(2),
        axi_awprot   => HBM_axi_awprot(2),
        axi_awqos    => HBM_axi_awqos(2), -- in(3:0)
        axi_awregion => HBM_axi_awregion(2), -- in(3:0)
        axi_awvalid  => HBM_axi_awvalid(2),
        axi_awready  => HBM_axi_awready(2),
        axi_wdata    => HBM_axi_wdata(2),
        axi_wstrb    => HBM_axi_wstrb(2),
        axi_wlast    => HBM_axi_wlast(2),
        axi_wvalid   => HBM_axi_wvalid(2),
        axi_wready   => HBM_axi_wready(2),
        axi_bresp    => HBM_axi_bresp(2),
        axi_bvalid   => HBM_axi_bvalid(2),
        axi_bready   => HBM_axi_bready(2),
        axi_bid      => HBM_axi_bid(2), -- out std_logic_vector(AXI_ID_WIDTH - 1 downto 0);
        axi_araddr   => HBM_axi_araddr(2)(31 downto 0),
        axi_arlen    => HBM_axi_arlen(2),
        axi_arsize   => HBM_axi_arsize(2),
        axi_arburst  => HBM_axi_arburst(2),
        axi_arlock   => HBM_axi_arlock(2),
        axi_arcache  => HBM_axi_arcache(2),
        axi_arprot   => HBM_axi_arprot(2),
        axi_arvalid  => HBM_axi_arvalid(2),
        axi_arready  => HBM_axi_arready(2),
        axi_arqos    => HBM_axi_arqos(2),
        axi_arid     => HBM_axi_arid(2),
        axi_arregion => HBM_axi_arregion(2),
        axi_rdata    => HBM_axi_rdata(2),
        axi_rresp    => HBM_axi_rresp(2),
        axi_rlast    => HBM_axi_rlast(2),
        axi_rvalid   => HBM_axi_rvalid(2),
        axi_rready   => HBM_axi_rready(2),
        i_write_to_disk => '0', -- : in std_logic;
        i_fname => "", -- : in string
        i_write_to_disk_addr => 0, --  in integer; -- address to start the memory dump at.
        i_write_to_disk_size => 0, --  in integer; -- size in bytes
        -- Initialisation of the memory
        i_init_mem   => '0',   -- in std_logic;
        i_init_fname => ""  -- in string
    );
    
    
    -- 512 MBytes visibilities output buffer for first correlator cell.
    HBM512M_1 : entity correlator_lib.HBM_axi_tbModel
    generic map (
        AXI_ADDR_WIDTH => 32, -- : integer := 32;   -- Byte address width. This also defines the amount of data. Use the correct width for the HBM memory block, e.g. 28 bits for 256 MBytes.
        AXI_ID_WIDTH => 1, -- integer := 1;
        AXI_DATA_WIDTH => 512, -- integer := 256;  -- Must be a multiple of 32 bits.
        READ_QUEUE_SIZE => 16, --  integer := 16;
        MIN_LAG => 60,  -- integer := 80   
        INCLUDE_PROTOCOL_CHECKER => TRUE,
        RANDSEED => 43526, -- : natural := 12345;
        LATENCY_LOW_PROBABILITY => 95, --  natural := 95;   -- probability, as a percentage, that non-zero gaps between read beats will be small (i.e. < 3 clocks)
        LATENCY_ZERO_PROBABILITY => 80 -- natural := 80   -- probability, as a percentage, that the gap between read beats will be zero.
    ) Port map (
        i_clk => ap_clk,
        i_rst_n => ap_rst_n,
        axi_awaddr   => HBM_axi_awaddr(3)(31 downto 0),
        axi_awid     => HBM_axi_awid(3), -- in std_logic_vector(AXI_ID_WIDTH - 1 downto 0);
        axi_awlen    => HBM_axi_awlen(3),
        axi_awsize   => HBM_axi_awsize(3),
        axi_awburst  => HBM_axi_awburst(3),
        axi_awlock   => HBM_axi_awlock(3),
        axi_awcache  => HBM_axi_awcache(3),
        axi_awprot   => HBM_axi_awprot(3),
        axi_awqos    => HBM_axi_awqos(3), -- in(3:0)
        axi_awregion => HBM_axi_awregion(3), -- in(3:0)
        axi_awvalid  => HBM_axi_awvalid(3),
        axi_awready  => HBM_axi_awready(3),
        axi_wdata    => HBM_axi_wdata(3),
        axi_wstrb    => HBM_axi_wstrb(3),
        axi_wlast    => HBM_axi_wlast(3),
        axi_wvalid   => HBM_axi_wvalid(3),
        axi_wready   => HBM_axi_wready(3),
        axi_bresp    => HBM_axi_bresp(3),
        axi_bvalid   => HBM_axi_bvalid(3),
        axi_bready   => HBM_axi_bready(3),
        axi_bid      => HBM_axi_bid(3), -- out std_logic_vector(AXI_ID_WIDTH - 1 downto 0);
        axi_araddr   => HBM_axi_araddr(3)(31 downto 0),
        axi_arlen    => HBM_axi_arlen(3),
        axi_arsize   => HBM_axi_arsize(3),
        axi_arburst  => HBM_axi_arburst(3),
        axi_arlock   => HBM_axi_arlock(3),
        axi_arcache  => HBM_axi_arcache(3),
        axi_arprot   => HBM_axi_arprot(3),
        axi_arvalid  => HBM_axi_arvalid(3),
        axi_arready  => HBM_axi_arready(3),
        axi_arqos    => HBM_axi_arqos(3),
        axi_arid     => HBM_axi_arid(3),
        axi_arregion => HBM_axi_arregion(3),
        axi_rdata    => HBM_axi_rdata(3),
        axi_rresp    => HBM_axi_rresp(3),
        axi_rlast    => HBM_axi_rlast(3),
        axi_rvalid   => HBM_axi_rvalid(3),
        axi_rready   => HBM_axi_rready(3),
        i_write_to_disk => '0', -- : in std_logic;
        i_fname => "", -- : in string
        i_write_to_disk_addr => 0, -- : in integer; -- address to start the memory dump at.
        i_write_to_disk_size => 0, -- : in integer; -- size in bytes
        -- Initialisation of the memory
        i_init_mem   => '0',   -- in std_logic;
        i_init_fname => ""  -- in string
    );
    
    -- 512 MBytes visibilities output buffer for the second correlator cell.
    HBM512M_2 : entity correlator_lib.HBM_axi_tbModel
    generic map (
        AXI_ADDR_WIDTH => 32, -- : integer := 32;   -- Byte address width. This also defines the amount of data. Use the correct width for the HBM memory block, e.g. 28 bits for 256 MBytes.
        AXI_ID_WIDTH => 1, -- integer := 1;
        AXI_DATA_WIDTH => 512, -- integer := 256;  -- Must be a multiple of 32 bits.
        READ_QUEUE_SIZE => 16, --  integer := 16;
        MIN_LAG => 60,  -- integer := 80   
        INCLUDE_PROTOCOL_CHECKER => TRUE,
        RANDSEED => 43526, -- : natural := 12345;
        LATENCY_LOW_PROBABILITY => 95, --  natural := 95;   -- probability, as a percentage, that non-zero gaps between read beats will be small (i.e. < 3 clocks)
        LATENCY_ZERO_PROBABILITY => 80 -- natural := 80   -- probability, as a percentage, that the gap between read beats will be zero.
    ) Port map (
        i_clk => ap_clk,
        i_rst_n => ap_rst_n,
        axi_awaddr   => HBM_axi_awaddr(4)(31 downto 0),
        axi_awid     => HBM_axi_awid(4), -- in std_logic_vector(AXI_ID_WIDTH - 1 downto 0);
        axi_awlen    => HBM_axi_awlen(4),
        axi_awsize   => HBM_axi_awsize(4),
        axi_awburst  => HBM_axi_awburst(4),
        axi_awlock   => HBM_axi_awlock(4),
        axi_awcache  => HBM_axi_awcache(4),
        axi_awprot   => HBM_axi_awprot(4),
        axi_awqos    => HBM_axi_awqos(4), -- in(3:0)
        axi_awregion => HBM_axi_awregion(4), -- in(3:0)
        axi_awvalid  => HBM_axi_awvalid(4),
        axi_awready  => HBM_axi_awready(4),
        axi_wdata    => HBM_axi_wdata(4),
        axi_wstrb    => HBM_axi_wstrb(4),
        axi_wlast    => HBM_axi_wlast(4),
        axi_wvalid   => HBM_axi_wvalid(4),
        axi_wready   => HBM_axi_wready(4),
        axi_bresp    => HBM_axi_bresp(4),
        axi_bvalid   => HBM_axi_bvalid(4),
        axi_bready   => HBM_axi_bready(4),
        axi_bid      => HBM_axi_bid(4), -- out std_logic_vector(AXI_ID_WIDTH - 1 downto 0);
        axi_araddr   => HBM_axi_araddr(4)(31 downto 0),
        axi_arlen    => HBM_axi_arlen(4),
        axi_arsize   => HBM_axi_arsize(4),
        axi_arburst  => HBM_axi_arburst(4),
        axi_arlock   => HBM_axi_arlock(4),
        axi_arcache  => HBM_axi_arcache(4),
        axi_arprot   => HBM_axi_arprot(4),
        axi_arvalid  => HBM_axi_arvalid(4),
        axi_arready  => HBM_axi_arready(4),
        axi_arqos    => HBM_axi_arqos(4),
        axi_arid     => HBM_axi_arid(4),
        axi_arregion => HBM_axi_arregion(4),
        axi_rdata    => HBM_axi_rdata(4),
        axi_rresp    => HBM_axi_rresp(4),
        axi_rlast    => HBM_axi_rlast(4),
        axi_rvalid   => HBM_axi_rvalid(4),
        axi_rready   => HBM_axi_rready(4),
        i_write_to_disk => '0', -- : in std_logic;
        i_fname => "", -- : in string
        i_write_to_disk_addr => 0, -- : in integer; -- address to start the memory dump at.
        i_write_to_disk_size => 0, -- : in integer; -- size in bytes
        -- Initialisation of the memory
        i_init_mem   => '0',   -- in std_logic;
        i_init_fname => ""  -- in string
    );
    
    
=======

--        ---------------------------------------------------------------------------------------
--        -- AXI4 master interface for accessing HBM for the LFAA ingest corner turn : m01_axi
--        m01_axi_awvalid => m01_awvalid,   -- out std_logic;
--        m01_axi_awready => m01_awready,   -- in std_logic;
--        m01_axi_awaddr  => m01_awaddr,    -- out std_logic_vector(M01_AXI_ADDR_WIDTH-1 downto 0);
--        m01_axi_awid    => m01_awid,      -- out std_logic_vector(M01_AXI_ID_WIDTH - 1 downto 0);
--        m01_axi_awlen   => m01_awlen,     -- out std_logic_vector(7 downto 0);
--        m01_axi_awsize  => m01_awsize,    -- out std_logic_vector(2 downto 0);
--        m01_axi_awburst => m01_awburst,   -- out std_logic_vector(1 downto 0);
--        m01_axi_awlock  => m01_awlock,    -- out std_logic_vector(1 downto 0);
--        m01_axi_awcache => m01_awcache,   -- out std_logic_vector(3 downto 0);
--        m01_axi_awprot  => m01_awprot,    -- out std_logic_vector(2 downto 0);
--        m01_axi_awqos    => m01_awqos,    -- out std_logic_vector(3 downto 0);
--        m01_axi_awregion => m01_awregion, -- out std_logic_vector(3 downto 0);
--        m01_axi_wvalid   => m01_wvalid,   -- out std_logic;
--        m01_axi_wready   => m01_wready,   -- in std_logic;
--        m01_axi_wdata    => m01_wdata,    -- out std_logic_vector(M01_AXI_DATA_WIDTH-1 downto 0);
--        m01_axi_wstrb    => m01_wstrb,    -- out std_logic_vector(M01_AXI_DATA_WIDTH/8-1 downto 0);
--        m01_axi_wlast    => m01_wlast,    -- out std_logic;
--        m01_axi_bvalid   => m01_bvalid,   -- in std_logic;
--        m01_axi_bready   => m01_bready,   -- out std_logic;
--        m01_axi_bresp    => m01_bresp,    -- in std_logic_vector(1 downto 0);
--        m01_axi_bid      => m01_bid,      -- in std_logic_vector(M01_AXI_ID_WIDTH - 1 downto 0);
--        m01_axi_arvalid  => m01_arvalid,  -- out std_logic;
--        m01_axi_arready  => m01_arready,  -- in std_logic;
--        m01_axi_araddr   => m01_araddr,   -- out std_logic_vector(M01_AXI_ADDR_WIDTH-1 downto 0);
--        m01_axi_arid     => m01_arid,     -- out std_logic_vector(M01_AXI_ID_WIDTH-1 downto 0);
--        m01_axi_arlen    => m01_arlen,    -- out std_logic_vector(7 downto 0);
--        m01_axi_arsize   => m01_arsize,   -- out std_logic_vector(2 downto 0);
--        m01_axi_arburst  => m01_arburst,  -- out std_logic_vector(1 downto 0);
--        m01_axi_arlock   => m01_arlock,   -- out std_logic_vector(1 downto 0);
--        m01_axi_arcache  => m01_arcache,  -- out std_logic_vector(3 downto 0);
--        m01_axi_arprot   => m01_arprot,   -- out std_logic_Vector(2 downto 0);
--        m01_axi_arqos    => m01_arqos,    -- out std_logic_vector(3 downto 0);
--        m01_axi_arregion => m01_arregion, -- out std_logic_vector(3 downto 0);
--        m01_axi_rvalid   => m01_rvalid,   -- in std_logic;
--        m01_axi_rready   => m01_rready,   -- out std_logic;
--        m01_axi_rdata    => m01_rdata,    -- in std_logic_vector(M01_AXI_DATA_WIDTH-1 downto 0);
--        m01_axi_rlast    => m01_rlast,    -- in std_logic;
--        m01_axi_rid      => m01_rid,      -- in std_logic_vector(M01_AXI_ID_WIDTH - 1 downto 0);
--        m01_axi_rresp    => m01_rresp,    -- in std_logic_vector(1 downto 0);
--        ---------------------------------------------------------------------------------------
--        -- AXI4 master interface for accessing HBM for the Filterbank corner turn : m02_axi
--        m02_axi_awvalid => m02_awvalid,   -- out std_logic;
--        m02_axi_awready => m02_awready,   -- in std_logic;
--        m02_axi_awaddr  => m02_awaddr,    -- out std_logic_vector(M01_AXI_ADDR_WIDTH-1 downto 0);
--        m02_axi_awid    => m02_awid,      -- out std_logic_vector(M01_AXI_ID_WIDTH - 1 downto 0);
--        m02_axi_awlen   => m02_awlen,     -- out std_logic_vector(7 downto 0);
--        m02_axi_awsize  => m02_awsize,    -- out std_logic_vector(2 downto 0);
--        m02_axi_awburst => m02_awburst,   -- out std_logic_vector(1 downto 0);
--        m02_axi_awlock  => m02_awlock,    -- out std_logic_vector(1 downto 0);
--        m02_axi_awcache => m02_awcache,   -- out std_logic_vector(3 downto 0);
--        m02_axi_awprot  => m02_awprot,    -- out std_logic_vector(2 downto 0);
--        m02_axi_awqos    => m02_awqos,    -- out std_logic_vector(3 downto 0);
--        m02_axi_awregion => m02_awregion, -- out std_logic_vector(3 downto 0);
--        m02_axi_wvalid   => m02_wvalid,   -- out std_logic;
--        m02_axi_wready   => m02_wready,   -- in std_logic;
--        m02_axi_wdata    => m02_wdata,    -- out std_logic_vector(M01_AXI_DATA_WIDTH-1 downto 0);
--        m02_axi_wstrb    => m02_wstrb,    -- out std_logic_vector(M01_AXI_DATA_WIDTH/8-1 downto 0);
--        m02_axi_wlast    => m02_wlast,    -- out std_logic;
--        m02_axi_bvalid   => m02_bvalid,   -- in std_logic;
--        m02_axi_bready   => m02_bready,   -- out std_logic;
--        m02_axi_bresp    => m02_bresp,    -- in std_logic_vector(1 downto 0);
--        m02_axi_bid      => m02_bid,      -- in std_logic_vector(M01_AXI_ID_WIDTH - 1 downto 0);
--        m02_axi_arvalid  => m02_arvalid,  -- out std_logic;
--        m02_axi_arready  => m02_arready,  -- in std_logic;
--        m02_axi_araddr   => m02_araddr,   -- out std_logic_vector(M01_AXI_ADDR_WIDTH-1 downto 0);
--        m02_axi_arid     => m02_arid,     -- out std_logic_vector(M01_AXI_ID_WIDTH-1 downto 0);
--        m02_axi_arlen    => m02_arlen,    -- out std_logic_vector(7 downto 0);
--        m02_axi_arsize   => m02_arsize,   -- out std_logic_vector(2 downto 0);
--        m02_axi_arburst  => m02_arburst,  -- out std_logic_vector(1 downto 0);
--        m02_axi_arlock   => m02_arlock,   -- out std_logic_vector(1 downto 0);
--        m02_axi_arcache  => m02_arcache,  -- out std_logic_vector(3 downto 0);
--        m02_axi_arprot   => m02_arprot,   -- out std_logic_Vector(2 downto 0);
--        m02_axi_arqos    => m02_arqos,    -- out std_logic_vector(3 downto 0);
--        m02_axi_arregion => m02_arregion, -- out std_logic_vector(3 downto 0);
--        m02_axi_rvalid   => m02_rvalid,   -- in std_logic;
--        m02_axi_rready   => m02_rready,   -- out std_logic;
--        m02_axi_rdata    => m02_rdata,    -- in std_logic_vector(M01_AXI_DATA_WIDTH-1 downto 0);
--        m02_axi_rlast    => m02_rlast,    -- in std_logic;
--        m02_axi_rid      => m02_rid,      -- in std_logic_vector(M01_AXI_ID_WIDTH - 1 downto 0);
--        m02_axi_rresp    => m02_rresp,    -- in std_logic_vector(1 downto 0);
        
--        --
--        m03_axi_awvalid => m03_awvalid,   -- out std_logic;
--        m03_axi_awready => m03_awready,   -- in std_logic;
--        m03_axi_awaddr  => m03_awaddr,    -- out std_logic_vector(M01_AXI_ADDR_WIDTH-1 downto 0);
--        m03_axi_awid    => m03_awid,      -- out std_logic_vector(M01_AXI_ID_WIDTH - 1 downto 0);
--        m03_axi_awlen   => m03_awlen,     -- out std_logic_vector(7 downto 0);
--        m03_axi_awsize  => m03_awsize,    -- out std_logic_vector(2 downto 0);
--        m03_axi_awburst => m03_awburst,   -- out std_logic_vector(1 downto 0);
--        m03_axi_awlock  => m03_awlock,    -- out std_logic_vector(1 downto 0);
--        m03_axi_awcache => m03_awcache,   -- out std_logic_vector(3 downto 0);
--        m03_axi_awprot  => m03_awprot,    -- out std_logic_vector(2 downto 0);
--        m03_axi_awqos    => m03_awqos,    -- out std_logic_vector(3 downto 0);
--        m03_axi_awregion => m03_awregion, -- out std_logic_vector(3 downto 0);
--        m03_axi_wvalid   => m03_wvalid,   -- out std_logic;
--        m03_axi_wready   => m03_wready,   -- in std_logic;
--        m03_axi_wdata    => m03_wdata,    -- out std_logic_vector(M01_AXI_DATA_WIDTH-1 downto 0);
--        m03_axi_wstrb    => m03_wstrb,    -- out std_logic_vector(M01_AXI_DATA_WIDTH/8-1 downto 0);
--        m03_axi_wlast    => m03_wlast,    -- out std_logic;
--        m03_axi_bvalid   => m03_bvalid,   -- in std_logic;
--        m03_axi_bready   => m03_bready,   -- out std_logic;
--        m03_axi_bresp    => m03_bresp,    -- in std_logic_vector(1 downto 0);
--        m03_axi_bid      => m03_bid,      -- in std_logic_vector(M01_AXI_ID_WIDTH - 1 downto 0);
--        m03_axi_arvalid  => m03_arvalid,  -- out std_logic;
--        m03_axi_arready  => m03_arready,  -- in std_logic;
--        m03_axi_araddr   => m03_araddr,   -- out std_logic_vector(M01_AXI_ADDR_WIDTH-1 downto 0);
--        m03_axi_arid     => m03_arid,     -- out std_logic_vector(M01_AXI_ID_WIDTH-1 downto 0);
--        m03_axi_arlen    => m03_arlen,    -- out std_logic_vector(7 downto 0);
--        m03_axi_arsize   => m03_arsize,   -- out std_logic_vector(2 downto 0);
--        m03_axi_arburst  => m03_arburst,  -- out std_logic_vector(1 downto 0);
--        m03_axi_arlock   => m03_arlock,   -- out std_logic_vector(1 downto 0);
--        m03_axi_arcache  => m03_arcache,  -- out std_logic_vector(3 downto 0);
--        m03_axi_arprot   => m03_arprot,   -- out std_logic_Vector(2 downto 0);
--        m03_axi_arqos    => m03_arqos,    -- out std_logic_vector(3 downto 0);
--        m03_axi_arregion => m03_arregion, -- out std_logic_vector(3 downto 0);
--        m03_axi_rvalid   => m03_rvalid,   -- in std_logic;
--        m03_axi_rready   => m03_rready,   -- out std_logic;
--        m03_axi_rdata    => m03_rdata,    -- in std_logic_vector(M01_AXI_DATA_WIDTH-1 downto 0);
--        m03_axi_rlast    => m03_rlast,    -- in std_logic;
--        m03_axi_rid      => m03_rid,      -- in std_logic_vector(M01_AXI_ID_WIDTH - 1 downto 0);
--        m03_axi_rresp    => m03_rresp,    -- in std_logic_vector(1 downto 0);
        
--        --
--        -- GT pins
--        -- clk_gt_freerun is a 50MHz free running clock, according to the GT kernel Example Design user guide.
--        -- But it looks like it is configured to be 100MHz in the example designs for all parts except the U280. 
--        clk_freerun => clk100, --  in std_logic; 
--        gt_rxp_in      => "0000", --  in std_logic_vector(3 downto 0);
--        gt_rxn_in      => "1111", -- in std_logic_vector(3 downto 0);
--        gt_txp_out     => open, -- out std_logic_vector(3 downto 0);
--        gt_txn_out     => open, -- out std_logic_vector(3 downto 0);
--        gt_refclk_p    => '0', -- in std_logic;
--        gt_refclk_n    => '1'  -- in std_logic
--    );


    -- Emulate HBM
    -- 3 Gbyte of memory for the first corner turn.
    -- HBM1G_1 : entity correlator_lib.HBM_axi_tbModel
    -- generic map (
    --     AXI_ADDR_WIDTH => 32, -- : integer := 32;   -- Byte address width. This also defines the amount of data. Use the correct width for the HBM memory block, e.g. 28 bits for 256 MBytes.
    --     AXI_ID_WIDTH => 1, -- integer := 1;
    --     AXI_DATA_WIDTH => 512, -- integer := 256;  -- Must be a multiple of 32 bits.
    --     READ_QUEUE_SIZE => 16, --  integer := 16;
    --     MIN_LAG => 60,  -- integer := 80   
    --     INCLUDE_PROTOCOL_CHECKER => TRUE,
    --     RANDSEED => 43526, -- : natural := 12345;
    --     LATENCY_LOW_PROBABILITY => 95, --  natural := 95;   -- probability, as a percentage, that non-zero gaps between read beats will be small (i.e. < 3 clocks)
    --     LATENCY_ZERO_PROBABILITY => 80 -- natural := 80   -- probability, as a percentage, that the gap between read beats will be zero.
    -- ) Port map (
    --     i_clk => ap_clk,
    --     i_rst_n => ap_rst_n,
    --     axi_awaddr => m01_awaddr(31 downto 0),
    --     axi_awid   =>  m01_awid, -- in std_logic_vector(AXI_ID_WIDTH - 1 downto 0);
    --     axi_awlen => m01_awlen,
    --     axi_awsize => m01_awsize,
    --     axi_awburst => m01_awburst,
    --     axi_awlock => m01_awlock,
    --     axi_awcache => m01_awcache,
    --     axi_awprot => m01_awprot,
    --     axi_awqos  => m01_awqos, -- in(3:0)
    --     axi_awregion => m01_awregion, -- in(3:0)
    --     axi_awvalid => m01_awvalid,
    --     axi_awready => m01_awready,
    --     axi_wdata => m01_wdata,
    --     axi_wstrb => m01_wstrb,
    --     axi_wlast => m01_wlast,
    --     axi_wvalid => m01_wvalid,
    --     axi_wready => m01_wready,
    --     axi_bresp => m01_bresp,
    --     axi_bvalid => m01_bvalid,
    --     axi_bready => m01_bready,
    --     axi_bid => m01_bid, -- out std_logic_vector(AXI_ID_WIDTH - 1 downto 0);
    --     axi_araddr => m01_araddr(31 downto 0),
    --     axi_arlen => m01_arlen,
    --     axi_arsize => m01_arsize,
    --     axi_arburst => m01_arburst,
    --     axi_arlock => m01_arlock,
    --     axi_arcache => m01_arcache,
    --     axi_arprot => m01_arprot,
    --     axi_arvalid => m01_arvalid,
    --     axi_arready => m01_arready,
    --     axi_arqos => m01_arqos,
    --     axi_arid  => m01_arid,
    --     axi_arregion => m01_arregion,
    --     axi_rdata => m01_rdata,
    --     axi_rresp => m01_rresp,
    --     axi_rlast => m01_rlast,
    --     axi_rvalid => m01_rvalid,
    --     axi_rready => m01_rready
    -- );

    -- -- 6 GBytes second stage corner turn.
    -- HBM6G : entity correlator_lib.HBM_axi_tbModel
    -- generic map (
    --     AXI_ADDR_WIDTH => 33, -- : integer := 32;   -- Byte address width. This also defines the amount of data. Use the correct width for the HBM memory block, e.g. 28 bits for 256 MBytes.
    --     AXI_ID_WIDTH => 1, -- integer := 1;
    --     AXI_DATA_WIDTH => 512, -- integer := 256;  -- Must be a multiple of 32 bits.
    --     READ_QUEUE_SIZE => 16, --  integer := 16;
    --     MIN_LAG => 60,  -- integer := 80   
    --     INCLUDE_PROTOCOL_CHECKER => TRUE,
    --     RANDSEED => 43526, -- : natural := 12345;
    --     LATENCY_LOW_PROBABILITY => 95, --  natural := 95;   -- probability, as a percentage, that non-zero gaps between read beats will be small (i.e. < 3 clocks)
    --     LATENCY_ZERO_PROBABILITY => 80 -- natural := 80   -- probability, as a percentage, that the gap between read beats will be zero.
    -- ) Port map (
    --     i_clk => ap_clk,
    --     i_rst_n => ap_rst_n,
    --     axi_awaddr  => m02_awaddr(32 downto 0),
    --     axi_awid    => m02_awid, -- in std_logic_vector(AXI_ID_WIDTH - 1 downto 0);
    --     axi_awlen   => m02_awlen,
    --     axi_awsize  => m02_awsize,
    --     axi_awburst => m02_awburst,
    --     axi_awlock  => m02_awlock,
    --     axi_awcache => m02_awcache,
    --     axi_awprot  => m02_awprot,
    --     axi_awqos   => m02_awqos, -- in(3:0)
    --     axi_awregion => m02_awregion, -- in(3:0)
    --     axi_awvalid  => m02_awvalid,
    --     axi_awready  => m02_awready,
    --     axi_wdata    => m02_wdata,
    --     axi_wstrb    => m02_wstrb,
    --     axi_wlast    => m02_wlast,
    --     axi_wvalid   => m02_wvalid,
    --     axi_wready   => m02_wready,
    --     axi_bresp    => m02_bresp,
    --     axi_bvalid   => m02_bvalid,
    --     axi_bready   => m02_bready,
    --     axi_bid      => m02_bid, -- out std_logic_vector(AXI_ID_WIDTH - 1 downto 0);
    --     axi_araddr   => m02_araddr(32 downto 0),
    --     axi_arlen    => m02_arlen,
    --     axi_arsize   => m02_arsize,
    --     axi_arburst  => m02_arburst,
    --     axi_arlock   => m02_arlock,
    --     axi_arcache  => m02_arcache,
    --     axi_arprot   => m02_arprot,
    --     axi_arvalid  => m02_arvalid,
    --     axi_arready  => m02_arready,
    --     axi_arqos    => m02_arqos,
    --     axi_arid     => m02_arid,
    --     axi_arregion => m02_arregion,
    --     axi_rdata    => m02_rdata,
    --     axi_rresp    => m02_rresp,
    --     axi_rlast    => m02_rlast,
    --     axi_rvalid   => m02_rvalid,
    --     axi_rready   => m02_rready
    -- );
 
    -- -- 512 MByte visibilities buffer
    -- HBM512M : entity correlator_lib.HBM_axi_tbModel
    -- generic map (
    --     AXI_ADDR_WIDTH => 29, -- : integer := 32;   -- Byte address width. This also defines the amount of data. Use the correct width for the HBM memory block, e.g. 28 bits for 256 MBytes.
    --     AXI_ID_WIDTH => 1, -- integer := 1;
    --     AXI_DATA_WIDTH => 512, -- integer := 256;  -- Must be a multiple of 32 bits.
    --     READ_QUEUE_SIZE => 16, --  integer := 16;
    --     MIN_LAG => 60,  -- integer := 80   
    --     INCLUDE_PROTOCOL_CHECKER => TRUE,
    --     RANDSEED => 43526, -- : natural := 12345;
    --     LATENCY_LOW_PROBABILITY => 95, --  natural := 95;   -- probability, as a percentage, that non-zero gaps between read beats will be small (i.e. < 3 clocks)
    --     LATENCY_ZERO_PROBABILITY => 80 -- natural := 80   -- probability, as a percentage, that the gap between read beats will be zero.
    -- ) Port map (
    --     i_clk => ap_clk,
    --     i_rst_n => ap_rst_n,
    --     axi_awaddr  => m03_awaddr(28 downto 0),
    --     axi_awid    => m03_awid, -- in std_logic_vector(AXI_ID_WIDTH - 1 downto 0);
    --     axi_awlen   => m03_awlen,
    --     axi_awsize  => m03_awsize,
    --     axi_awburst => m03_awburst,
    --     axi_awlock  => m03_awlock,
    --     axi_awcache => m03_awcache,
    --     axi_awprot  => m03_awprot,
    --     axi_awqos   => m03_awqos, -- in(3:0)
    --     axi_awregion => m03_awregion, -- in(3:0)
    --     axi_awvalid  => m03_awvalid,
    --     axi_awready  => m03_awready,
    --     axi_wdata    => m03_wdata,
    --     axi_wstrb    => m03_wstrb,
    --     axi_wlast    => m03_wlast,
    --     axi_wvalid   => m03_wvalid,
    --     axi_wready   => m03_wready,
    --     axi_bresp    => m03_bresp,
    --     axi_bvalid   => m03_bvalid,
    --     axi_bready   => m03_bready,
    --     axi_bid      => m03_bid, -- out std_logic_vector(AXI_ID_WIDTH - 1 downto 0);
    --     axi_araddr   => m03_araddr(28 downto 0),
    --     axi_arlen    => m03_arlen,
    --     axi_arsize   => m03_arsize,
    --     axi_arburst  => m03_arburst,
    --     axi_arlock   => m03_arlock,
    --     axi_arcache  => m03_arcache,
    --     axi_arprot   => m03_arprot,
    --     axi_arvalid  => m03_arvalid,
    --     axi_arready  => m03_arready,
    --     axi_arqos    => m03_arqos,
    --     axi_arid     => m03_arid,
    --     axi_arregion => m03_arregion,
    --     axi_rdata    => m03_rdata,
    --     axi_rresp    => m03_rresp,
    --     axi_rlast    => m03_rlast,
    --     axi_rvalid   => m03_rvalid,
    --     axi_rready   => m03_rready
    -- );

>>>>>>> cc45faf1
end Behavioral;<|MERGE_RESOLUTION|>--- conflicted
+++ resolved
@@ -546,7 +546,6 @@
 end process;
     
     
-<<<<<<< HEAD
     dut : entity correlator_lib.correlator_core
     generic map (
         g_SIMULATION => TRUE, -- BOOLEAN;  -- when true, the 100GE core is disabled and instead the lbus comes from the top level pins
@@ -573,37 +572,6 @@
     ) port map (
         ap_clk   => ap_clk, --  in std_logic;
         ap_rst_n => ap_rst_n, -- in std_logic;
-=======
---    dut : entity correlator_lib.correlator_core
---    generic map (
---        g_SIMULATION => TRUE, -- BOOLEAN;  -- when true, the 100GE core is disabled and instead the lbus comes from the top level pins
---        g_USE_META => FALSE,   -- BOOLEAN;  -- puts meta data in place of the filterbank data in the corner turn, to help debug the corner turn.
---        -- GLOBAL GENERICS for PERENTIE LOGIC
---        g_DEBUG_ILA              => FALSE, --  BOOLEAN
---        g_LFAA_BLOCKS_PER_FRAME  => 32,    --  allowed values are 32, 64 or 128. 32 and 64 are for simulation. For real system, use 128.
-        
-        
---        C_S_AXI_CONTROL_ADDR_WIDTH   => 8,  -- integer := 7;
---        C_S_AXI_CONTROL_DATA_WIDTH   => 32, -- integer := 32;
---        C_M_AXI_ADDR_WIDTH => 64,         -- integer := 64;
---        C_M_AXI_DATA_WIDTH => 32,         -- integer := 32;
---        C_M_AXI_ID_WIDTH => 1,             -- integer := 1
---        -- M01 = first stage corner turn, between LFAA ingest and the filterbanks
---        M01_AXI_ADDR_WIDTH => 64,
---        M01_AXI_DATA_WIDTH => 512,
---        M01_AXI_ID_WIDTH   => 1,
---        -- M02 = Correlator HBM; buffer between the filterbanks and the correlator
---        M02_AXI_ADDR_WIDTH => 64,
---        M02_AXI_DATA_WIDTH => 512, 
---        M02_AXI_ID_WIDTH   => 1,
---        -- M03 = Visibilities
---        M03_AXI_ADDR_WIDTH => 64, 
---        M03_AXI_DATA_WIDTH => 512,  
---        M03_AXI_ID_WIDTH   => 1
---    ) port map (
---        ap_clk   => ap_clk, --  in std_logic;
---        ap_rst_n => ap_rst_n, -- in std_logic;
->>>>>>> cc45faf1
         
 --        -----------------------------------------------------------------------
 --        -- Ports used for simulation only.
@@ -697,7 +665,6 @@
 --        m00_axi_rid      => "0", -- s_axi_rid,      -- in std_logic_vector(C_M_AXI_ID_WIDTH - 1 downto 0);
 --        m00_axi_rresp    => m00_rresp,    -- in std_logic_vector(1 downto 0);
 
-<<<<<<< HEAD
         ---------------------------------------------------------------------------------------
         -- AXI4 interfaces for accessing HBM
         -- 0 = 3 Gbytes for LFAA ingest corner turn 
@@ -1073,311 +1040,4 @@
     );
     
     
-=======
-
---        ---------------------------------------------------------------------------------------
---        -- AXI4 master interface for accessing HBM for the LFAA ingest corner turn : m01_axi
---        m01_axi_awvalid => m01_awvalid,   -- out std_logic;
---        m01_axi_awready => m01_awready,   -- in std_logic;
---        m01_axi_awaddr  => m01_awaddr,    -- out std_logic_vector(M01_AXI_ADDR_WIDTH-1 downto 0);
---        m01_axi_awid    => m01_awid,      -- out std_logic_vector(M01_AXI_ID_WIDTH - 1 downto 0);
---        m01_axi_awlen   => m01_awlen,     -- out std_logic_vector(7 downto 0);
---        m01_axi_awsize  => m01_awsize,    -- out std_logic_vector(2 downto 0);
---        m01_axi_awburst => m01_awburst,   -- out std_logic_vector(1 downto 0);
---        m01_axi_awlock  => m01_awlock,    -- out std_logic_vector(1 downto 0);
---        m01_axi_awcache => m01_awcache,   -- out std_logic_vector(3 downto 0);
---        m01_axi_awprot  => m01_awprot,    -- out std_logic_vector(2 downto 0);
---        m01_axi_awqos    => m01_awqos,    -- out std_logic_vector(3 downto 0);
---        m01_axi_awregion => m01_awregion, -- out std_logic_vector(3 downto 0);
---        m01_axi_wvalid   => m01_wvalid,   -- out std_logic;
---        m01_axi_wready   => m01_wready,   -- in std_logic;
---        m01_axi_wdata    => m01_wdata,    -- out std_logic_vector(M01_AXI_DATA_WIDTH-1 downto 0);
---        m01_axi_wstrb    => m01_wstrb,    -- out std_logic_vector(M01_AXI_DATA_WIDTH/8-1 downto 0);
---        m01_axi_wlast    => m01_wlast,    -- out std_logic;
---        m01_axi_bvalid   => m01_bvalid,   -- in std_logic;
---        m01_axi_bready   => m01_bready,   -- out std_logic;
---        m01_axi_bresp    => m01_bresp,    -- in std_logic_vector(1 downto 0);
---        m01_axi_bid      => m01_bid,      -- in std_logic_vector(M01_AXI_ID_WIDTH - 1 downto 0);
---        m01_axi_arvalid  => m01_arvalid,  -- out std_logic;
---        m01_axi_arready  => m01_arready,  -- in std_logic;
---        m01_axi_araddr   => m01_araddr,   -- out std_logic_vector(M01_AXI_ADDR_WIDTH-1 downto 0);
---        m01_axi_arid     => m01_arid,     -- out std_logic_vector(M01_AXI_ID_WIDTH-1 downto 0);
---        m01_axi_arlen    => m01_arlen,    -- out std_logic_vector(7 downto 0);
---        m01_axi_arsize   => m01_arsize,   -- out std_logic_vector(2 downto 0);
---        m01_axi_arburst  => m01_arburst,  -- out std_logic_vector(1 downto 0);
---        m01_axi_arlock   => m01_arlock,   -- out std_logic_vector(1 downto 0);
---        m01_axi_arcache  => m01_arcache,  -- out std_logic_vector(3 downto 0);
---        m01_axi_arprot   => m01_arprot,   -- out std_logic_Vector(2 downto 0);
---        m01_axi_arqos    => m01_arqos,    -- out std_logic_vector(3 downto 0);
---        m01_axi_arregion => m01_arregion, -- out std_logic_vector(3 downto 0);
---        m01_axi_rvalid   => m01_rvalid,   -- in std_logic;
---        m01_axi_rready   => m01_rready,   -- out std_logic;
---        m01_axi_rdata    => m01_rdata,    -- in std_logic_vector(M01_AXI_DATA_WIDTH-1 downto 0);
---        m01_axi_rlast    => m01_rlast,    -- in std_logic;
---        m01_axi_rid      => m01_rid,      -- in std_logic_vector(M01_AXI_ID_WIDTH - 1 downto 0);
---        m01_axi_rresp    => m01_rresp,    -- in std_logic_vector(1 downto 0);
---        ---------------------------------------------------------------------------------------
---        -- AXI4 master interface for accessing HBM for the Filterbank corner turn : m02_axi
---        m02_axi_awvalid => m02_awvalid,   -- out std_logic;
---        m02_axi_awready => m02_awready,   -- in std_logic;
---        m02_axi_awaddr  => m02_awaddr,    -- out std_logic_vector(M01_AXI_ADDR_WIDTH-1 downto 0);
---        m02_axi_awid    => m02_awid,      -- out std_logic_vector(M01_AXI_ID_WIDTH - 1 downto 0);
---        m02_axi_awlen   => m02_awlen,     -- out std_logic_vector(7 downto 0);
---        m02_axi_awsize  => m02_awsize,    -- out std_logic_vector(2 downto 0);
---        m02_axi_awburst => m02_awburst,   -- out std_logic_vector(1 downto 0);
---        m02_axi_awlock  => m02_awlock,    -- out std_logic_vector(1 downto 0);
---        m02_axi_awcache => m02_awcache,   -- out std_logic_vector(3 downto 0);
---        m02_axi_awprot  => m02_awprot,    -- out std_logic_vector(2 downto 0);
---        m02_axi_awqos    => m02_awqos,    -- out std_logic_vector(3 downto 0);
---        m02_axi_awregion => m02_awregion, -- out std_logic_vector(3 downto 0);
---        m02_axi_wvalid   => m02_wvalid,   -- out std_logic;
---        m02_axi_wready   => m02_wready,   -- in std_logic;
---        m02_axi_wdata    => m02_wdata,    -- out std_logic_vector(M01_AXI_DATA_WIDTH-1 downto 0);
---        m02_axi_wstrb    => m02_wstrb,    -- out std_logic_vector(M01_AXI_DATA_WIDTH/8-1 downto 0);
---        m02_axi_wlast    => m02_wlast,    -- out std_logic;
---        m02_axi_bvalid   => m02_bvalid,   -- in std_logic;
---        m02_axi_bready   => m02_bready,   -- out std_logic;
---        m02_axi_bresp    => m02_bresp,    -- in std_logic_vector(1 downto 0);
---        m02_axi_bid      => m02_bid,      -- in std_logic_vector(M01_AXI_ID_WIDTH - 1 downto 0);
---        m02_axi_arvalid  => m02_arvalid,  -- out std_logic;
---        m02_axi_arready  => m02_arready,  -- in std_logic;
---        m02_axi_araddr   => m02_araddr,   -- out std_logic_vector(M01_AXI_ADDR_WIDTH-1 downto 0);
---        m02_axi_arid     => m02_arid,     -- out std_logic_vector(M01_AXI_ID_WIDTH-1 downto 0);
---        m02_axi_arlen    => m02_arlen,    -- out std_logic_vector(7 downto 0);
---        m02_axi_arsize   => m02_arsize,   -- out std_logic_vector(2 downto 0);
---        m02_axi_arburst  => m02_arburst,  -- out std_logic_vector(1 downto 0);
---        m02_axi_arlock   => m02_arlock,   -- out std_logic_vector(1 downto 0);
---        m02_axi_arcache  => m02_arcache,  -- out std_logic_vector(3 downto 0);
---        m02_axi_arprot   => m02_arprot,   -- out std_logic_Vector(2 downto 0);
---        m02_axi_arqos    => m02_arqos,    -- out std_logic_vector(3 downto 0);
---        m02_axi_arregion => m02_arregion, -- out std_logic_vector(3 downto 0);
---        m02_axi_rvalid   => m02_rvalid,   -- in std_logic;
---        m02_axi_rready   => m02_rready,   -- out std_logic;
---        m02_axi_rdata    => m02_rdata,    -- in std_logic_vector(M01_AXI_DATA_WIDTH-1 downto 0);
---        m02_axi_rlast    => m02_rlast,    -- in std_logic;
---        m02_axi_rid      => m02_rid,      -- in std_logic_vector(M01_AXI_ID_WIDTH - 1 downto 0);
---        m02_axi_rresp    => m02_rresp,    -- in std_logic_vector(1 downto 0);
-        
---        --
---        m03_axi_awvalid => m03_awvalid,   -- out std_logic;
---        m03_axi_awready => m03_awready,   -- in std_logic;
---        m03_axi_awaddr  => m03_awaddr,    -- out std_logic_vector(M01_AXI_ADDR_WIDTH-1 downto 0);
---        m03_axi_awid    => m03_awid,      -- out std_logic_vector(M01_AXI_ID_WIDTH - 1 downto 0);
---        m03_axi_awlen   => m03_awlen,     -- out std_logic_vector(7 downto 0);
---        m03_axi_awsize  => m03_awsize,    -- out std_logic_vector(2 downto 0);
---        m03_axi_awburst => m03_awburst,   -- out std_logic_vector(1 downto 0);
---        m03_axi_awlock  => m03_awlock,    -- out std_logic_vector(1 downto 0);
---        m03_axi_awcache => m03_awcache,   -- out std_logic_vector(3 downto 0);
---        m03_axi_awprot  => m03_awprot,    -- out std_logic_vector(2 downto 0);
---        m03_axi_awqos    => m03_awqos,    -- out std_logic_vector(3 downto 0);
---        m03_axi_awregion => m03_awregion, -- out std_logic_vector(3 downto 0);
---        m03_axi_wvalid   => m03_wvalid,   -- out std_logic;
---        m03_axi_wready   => m03_wready,   -- in std_logic;
---        m03_axi_wdata    => m03_wdata,    -- out std_logic_vector(M01_AXI_DATA_WIDTH-1 downto 0);
---        m03_axi_wstrb    => m03_wstrb,    -- out std_logic_vector(M01_AXI_DATA_WIDTH/8-1 downto 0);
---        m03_axi_wlast    => m03_wlast,    -- out std_logic;
---        m03_axi_bvalid   => m03_bvalid,   -- in std_logic;
---        m03_axi_bready   => m03_bready,   -- out std_logic;
---        m03_axi_bresp    => m03_bresp,    -- in std_logic_vector(1 downto 0);
---        m03_axi_bid      => m03_bid,      -- in std_logic_vector(M01_AXI_ID_WIDTH - 1 downto 0);
---        m03_axi_arvalid  => m03_arvalid,  -- out std_logic;
---        m03_axi_arready  => m03_arready,  -- in std_logic;
---        m03_axi_araddr   => m03_araddr,   -- out std_logic_vector(M01_AXI_ADDR_WIDTH-1 downto 0);
---        m03_axi_arid     => m03_arid,     -- out std_logic_vector(M01_AXI_ID_WIDTH-1 downto 0);
---        m03_axi_arlen    => m03_arlen,    -- out std_logic_vector(7 downto 0);
---        m03_axi_arsize   => m03_arsize,   -- out std_logic_vector(2 downto 0);
---        m03_axi_arburst  => m03_arburst,  -- out std_logic_vector(1 downto 0);
---        m03_axi_arlock   => m03_arlock,   -- out std_logic_vector(1 downto 0);
---        m03_axi_arcache  => m03_arcache,  -- out std_logic_vector(3 downto 0);
---        m03_axi_arprot   => m03_arprot,   -- out std_logic_Vector(2 downto 0);
---        m03_axi_arqos    => m03_arqos,    -- out std_logic_vector(3 downto 0);
---        m03_axi_arregion => m03_arregion, -- out std_logic_vector(3 downto 0);
---        m03_axi_rvalid   => m03_rvalid,   -- in std_logic;
---        m03_axi_rready   => m03_rready,   -- out std_logic;
---        m03_axi_rdata    => m03_rdata,    -- in std_logic_vector(M01_AXI_DATA_WIDTH-1 downto 0);
---        m03_axi_rlast    => m03_rlast,    -- in std_logic;
---        m03_axi_rid      => m03_rid,      -- in std_logic_vector(M01_AXI_ID_WIDTH - 1 downto 0);
---        m03_axi_rresp    => m03_rresp,    -- in std_logic_vector(1 downto 0);
-        
---        --
---        -- GT pins
---        -- clk_gt_freerun is a 50MHz free running clock, according to the GT kernel Example Design user guide.
---        -- But it looks like it is configured to be 100MHz in the example designs for all parts except the U280. 
---        clk_freerun => clk100, --  in std_logic; 
---        gt_rxp_in      => "0000", --  in std_logic_vector(3 downto 0);
---        gt_rxn_in      => "1111", -- in std_logic_vector(3 downto 0);
---        gt_txp_out     => open, -- out std_logic_vector(3 downto 0);
---        gt_txn_out     => open, -- out std_logic_vector(3 downto 0);
---        gt_refclk_p    => '0', -- in std_logic;
---        gt_refclk_n    => '1'  -- in std_logic
---    );
-
-
-    -- Emulate HBM
-    -- 3 Gbyte of memory for the first corner turn.
-    -- HBM1G_1 : entity correlator_lib.HBM_axi_tbModel
-    -- generic map (
-    --     AXI_ADDR_WIDTH => 32, -- : integer := 32;   -- Byte address width. This also defines the amount of data. Use the correct width for the HBM memory block, e.g. 28 bits for 256 MBytes.
-    --     AXI_ID_WIDTH => 1, -- integer := 1;
-    --     AXI_DATA_WIDTH => 512, -- integer := 256;  -- Must be a multiple of 32 bits.
-    --     READ_QUEUE_SIZE => 16, --  integer := 16;
-    --     MIN_LAG => 60,  -- integer := 80   
-    --     INCLUDE_PROTOCOL_CHECKER => TRUE,
-    --     RANDSEED => 43526, -- : natural := 12345;
-    --     LATENCY_LOW_PROBABILITY => 95, --  natural := 95;   -- probability, as a percentage, that non-zero gaps between read beats will be small (i.e. < 3 clocks)
-    --     LATENCY_ZERO_PROBABILITY => 80 -- natural := 80   -- probability, as a percentage, that the gap between read beats will be zero.
-    -- ) Port map (
-    --     i_clk => ap_clk,
-    --     i_rst_n => ap_rst_n,
-    --     axi_awaddr => m01_awaddr(31 downto 0),
-    --     axi_awid   =>  m01_awid, -- in std_logic_vector(AXI_ID_WIDTH - 1 downto 0);
-    --     axi_awlen => m01_awlen,
-    --     axi_awsize => m01_awsize,
-    --     axi_awburst => m01_awburst,
-    --     axi_awlock => m01_awlock,
-    --     axi_awcache => m01_awcache,
-    --     axi_awprot => m01_awprot,
-    --     axi_awqos  => m01_awqos, -- in(3:0)
-    --     axi_awregion => m01_awregion, -- in(3:0)
-    --     axi_awvalid => m01_awvalid,
-    --     axi_awready => m01_awready,
-    --     axi_wdata => m01_wdata,
-    --     axi_wstrb => m01_wstrb,
-    --     axi_wlast => m01_wlast,
-    --     axi_wvalid => m01_wvalid,
-    --     axi_wready => m01_wready,
-    --     axi_bresp => m01_bresp,
-    --     axi_bvalid => m01_bvalid,
-    --     axi_bready => m01_bready,
-    --     axi_bid => m01_bid, -- out std_logic_vector(AXI_ID_WIDTH - 1 downto 0);
-    --     axi_araddr => m01_araddr(31 downto 0),
-    --     axi_arlen => m01_arlen,
-    --     axi_arsize => m01_arsize,
-    --     axi_arburst => m01_arburst,
-    --     axi_arlock => m01_arlock,
-    --     axi_arcache => m01_arcache,
-    --     axi_arprot => m01_arprot,
-    --     axi_arvalid => m01_arvalid,
-    --     axi_arready => m01_arready,
-    --     axi_arqos => m01_arqos,
-    --     axi_arid  => m01_arid,
-    --     axi_arregion => m01_arregion,
-    --     axi_rdata => m01_rdata,
-    --     axi_rresp => m01_rresp,
-    --     axi_rlast => m01_rlast,
-    --     axi_rvalid => m01_rvalid,
-    --     axi_rready => m01_rready
-    -- );
-
-    -- -- 6 GBytes second stage corner turn.
-    -- HBM6G : entity correlator_lib.HBM_axi_tbModel
-    -- generic map (
-    --     AXI_ADDR_WIDTH => 33, -- : integer := 32;   -- Byte address width. This also defines the amount of data. Use the correct width for the HBM memory block, e.g. 28 bits for 256 MBytes.
-    --     AXI_ID_WIDTH => 1, -- integer := 1;
-    --     AXI_DATA_WIDTH => 512, -- integer := 256;  -- Must be a multiple of 32 bits.
-    --     READ_QUEUE_SIZE => 16, --  integer := 16;
-    --     MIN_LAG => 60,  -- integer := 80   
-    --     INCLUDE_PROTOCOL_CHECKER => TRUE,
-    --     RANDSEED => 43526, -- : natural := 12345;
-    --     LATENCY_LOW_PROBABILITY => 95, --  natural := 95;   -- probability, as a percentage, that non-zero gaps between read beats will be small (i.e. < 3 clocks)
-    --     LATENCY_ZERO_PROBABILITY => 80 -- natural := 80   -- probability, as a percentage, that the gap between read beats will be zero.
-    -- ) Port map (
-    --     i_clk => ap_clk,
-    --     i_rst_n => ap_rst_n,
-    --     axi_awaddr  => m02_awaddr(32 downto 0),
-    --     axi_awid    => m02_awid, -- in std_logic_vector(AXI_ID_WIDTH - 1 downto 0);
-    --     axi_awlen   => m02_awlen,
-    --     axi_awsize  => m02_awsize,
-    --     axi_awburst => m02_awburst,
-    --     axi_awlock  => m02_awlock,
-    --     axi_awcache => m02_awcache,
-    --     axi_awprot  => m02_awprot,
-    --     axi_awqos   => m02_awqos, -- in(3:0)
-    --     axi_awregion => m02_awregion, -- in(3:0)
-    --     axi_awvalid  => m02_awvalid,
-    --     axi_awready  => m02_awready,
-    --     axi_wdata    => m02_wdata,
-    --     axi_wstrb    => m02_wstrb,
-    --     axi_wlast    => m02_wlast,
-    --     axi_wvalid   => m02_wvalid,
-    --     axi_wready   => m02_wready,
-    --     axi_bresp    => m02_bresp,
-    --     axi_bvalid   => m02_bvalid,
-    --     axi_bready   => m02_bready,
-    --     axi_bid      => m02_bid, -- out std_logic_vector(AXI_ID_WIDTH - 1 downto 0);
-    --     axi_araddr   => m02_araddr(32 downto 0),
-    --     axi_arlen    => m02_arlen,
-    --     axi_arsize   => m02_arsize,
-    --     axi_arburst  => m02_arburst,
-    --     axi_arlock   => m02_arlock,
-    --     axi_arcache  => m02_arcache,
-    --     axi_arprot   => m02_arprot,
-    --     axi_arvalid  => m02_arvalid,
-    --     axi_arready  => m02_arready,
-    --     axi_arqos    => m02_arqos,
-    --     axi_arid     => m02_arid,
-    --     axi_arregion => m02_arregion,
-    --     axi_rdata    => m02_rdata,
-    --     axi_rresp    => m02_rresp,
-    --     axi_rlast    => m02_rlast,
-    --     axi_rvalid   => m02_rvalid,
-    --     axi_rready   => m02_rready
-    -- );
- 
-    -- -- 512 MByte visibilities buffer
-    -- HBM512M : entity correlator_lib.HBM_axi_tbModel
-    -- generic map (
-    --     AXI_ADDR_WIDTH => 29, -- : integer := 32;   -- Byte address width. This also defines the amount of data. Use the correct width for the HBM memory block, e.g. 28 bits for 256 MBytes.
-    --     AXI_ID_WIDTH => 1, -- integer := 1;
-    --     AXI_DATA_WIDTH => 512, -- integer := 256;  -- Must be a multiple of 32 bits.
-    --     READ_QUEUE_SIZE => 16, --  integer := 16;
-    --     MIN_LAG => 60,  -- integer := 80   
-    --     INCLUDE_PROTOCOL_CHECKER => TRUE,
-    --     RANDSEED => 43526, -- : natural := 12345;
-    --     LATENCY_LOW_PROBABILITY => 95, --  natural := 95;   -- probability, as a percentage, that non-zero gaps between read beats will be small (i.e. < 3 clocks)
-    --     LATENCY_ZERO_PROBABILITY => 80 -- natural := 80   -- probability, as a percentage, that the gap between read beats will be zero.
-    -- ) Port map (
-    --     i_clk => ap_clk,
-    --     i_rst_n => ap_rst_n,
-    --     axi_awaddr  => m03_awaddr(28 downto 0),
-    --     axi_awid    => m03_awid, -- in std_logic_vector(AXI_ID_WIDTH - 1 downto 0);
-    --     axi_awlen   => m03_awlen,
-    --     axi_awsize  => m03_awsize,
-    --     axi_awburst => m03_awburst,
-    --     axi_awlock  => m03_awlock,
-    --     axi_awcache => m03_awcache,
-    --     axi_awprot  => m03_awprot,
-    --     axi_awqos   => m03_awqos, -- in(3:0)
-    --     axi_awregion => m03_awregion, -- in(3:0)
-    --     axi_awvalid  => m03_awvalid,
-    --     axi_awready  => m03_awready,
-    --     axi_wdata    => m03_wdata,
-    --     axi_wstrb    => m03_wstrb,
-    --     axi_wlast    => m03_wlast,
-    --     axi_wvalid   => m03_wvalid,
-    --     axi_wready   => m03_wready,
-    --     axi_bresp    => m03_bresp,
-    --     axi_bvalid   => m03_bvalid,
-    --     axi_bready   => m03_bready,
-    --     axi_bid      => m03_bid, -- out std_logic_vector(AXI_ID_WIDTH - 1 downto 0);
-    --     axi_araddr   => m03_araddr(28 downto 0),
-    --     axi_arlen    => m03_arlen,
-    --     axi_arsize   => m03_arsize,
-    --     axi_arburst  => m03_arburst,
-    --     axi_arlock   => m03_arlock,
-    --     axi_arcache  => m03_arcache,
-    --     axi_arprot   => m03_arprot,
-    --     axi_arvalid  => m03_arvalid,
-    --     axi_arready  => m03_arready,
-    --     axi_arqos    => m03_arqos,
-    --     axi_arid     => m03_arid,
-    --     axi_arregion => m03_arregion,
-    --     axi_rdata    => m03_rdata,
-    --     axi_rresp    => m03_rresp,
-    --     axi_rlast    => m03_rlast,
-    --     axi_rvalid   => m03_rvalid,
-    --     axi_rready   => m03_rready
-    -- );
-
->>>>>>> cc45faf1
 end Behavioral;