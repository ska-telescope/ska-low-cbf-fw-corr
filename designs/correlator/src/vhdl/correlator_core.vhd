-------------------------------------------------------------------------------
--
-- File Name: correlator.vhd
-- Contributing Authors: Giles Babich, David Humphrey
-- Template Rev: 1.0
--
-- Title: Top Level for vitis compatible acceleration core
--
-------------------------------------------------------------------------------

LIBRARY IEEE, UNISIM, common_lib, axi4_lib, technology_lib, util_lib, dsp_top_lib, correlator_lib, PSR_Packetiser_lib, Timeslave_CMAC_lib;
library LFAADecode_lib, timingcontrol_lib, capture128bit_lib;
USE IEEE.STD_LOGIC_1164.ALL;
USE IEEE.NUMERIC_STD.ALL;
USE common_lib.common_pkg.ALL;
USE common_lib.common_mem_pkg.ALL;
USE axi4_lib.axi4_lite_pkg.ALL;
USE axi4_lib.axi4_stream_pkg.ALL;
USE axi4_lib.axi4_full_pkg.ALL;
USE technology_lib.tech_mac_100g_pkg.ALL;
USE technology_lib.technology_pkg.ALL;
USE technology_lib.technology_select_pkg.all;
<<<<<<< HEAD
=======
use PSR_Packetiser_lib.ethernet_pkg.ALL;
>>>>>>> cc45faf1

USE work.correlator_bus_pkg.ALL;
USE work.correlator_system_reg_pkg.ALL;
USE UNISIM.vcomponents.all;
Library xpm;
use xpm.vcomponents.all;

-------------------------------------------------------------------------------
ENTITY correlator_core IS
    generic (
        -- GENERICS for use in the testbench 
        g_SIMULATION : BOOLEAN := FALSE;  -- when true, the 100GE core is disabled and instead the lbus comes from the top level pins
        g_USE_META : boolean := FALSE;    -- Put meta data into the memory in place of the actual data, to make it easier to find bugs in the corner turn.
        -- GLOBAL GENERICS for PERENTIE LOGIC
        g_DEBUG_ILA                     : BOOLEAN := FALSE;
        -- Number of LFAA blocks per first stage corner turn frame; Nominal (and maximum allowed) value is 128;
        -- Allowed values are 32, 64, 128.
        -- Minimum possible value is 32, since we need enough preload data in a buffer to initialise the filterbanks
        -- Filterbanks need 11 x 4096 samples for initialisation; That's 22 LFAA frames (since they are 2048 samples).
        g_LFAA_BLOCKS_PER_FRAME   : integer := 128;  -- Number of LFAA blocks per frame divided by 3; minimum value is 1, i.e. 3 LFAA blocks per frame.
        g_FIRMWARE_MAJOR_VERSION        : std_logic_vector(15 downto 0) := x"0000";
        g_FIRMWARE_MINOR_VERSION        : std_logic_vector(15 downto 0) := x"0000";
        g_FIRMWARE_PATCH_VERSION        : std_logic_vector(15 downto 0) := x"0000";
        g_FIRMWARE_LABEL                : std_logic_vector(31 downto 0) := x"00000000";
        g_FIRMWARE_PERSONALITY          : std_logic_vector(31 downto 0) := x"20434F52"; -- ascii " COR"
        g_FIRMWARE_BUILD_DATE           : std_logic_vector(31 downto 0) := x"00000000";
        -- GENERICS for SHELL INTERACTION
        C_S_AXI_CONTROL_ADDR_WIDTH : integer := 7;
        C_S_AXI_CONTROL_DATA_WIDTH : integer := 32;
        C_M_AXI_ADDR_WIDTH : integer := 64;
        C_M_AXI_DATA_WIDTH : integer := 32;
        C_M_AXI_ID_WIDTH   : integer := 1;
<<<<<<< HEAD
        -- All the HBM interfaces are the same width;
        -- Actual interfaces used are : 
        --  M01, 3 Gbytes HBM; first stage corner turn, between LFAA ingest and the filterbanks
        --  M02, 3 Gbytes HBM; Correlator HBM for fine channels going to the first correlator instance; buffer between the filterbanks and the correlator
        --  M03, 3 Gbytes HBM; Correlator HBM for fine channels going to the Second correlator instance; buffer between the filterbanks and the correlator
        --  M04, 512 Mbytes HBM; visibilities from first correlator instance
        --  M05, 512 Mbytes HBM; visibilities from second correlator instance
        g_HBM_INTERFACES : integer := 5;
        g_HBM_AXI_ADDR_WIDTH : integer := 64;
        g_HBM_AXI_DATA_WIDTH : integer := 512;
        g_HBM_AXI_ID_WIDTH   : integer := 1
=======
        -- 
        g_HBM_INTERFACES    : integer := 5;
        g_HBM_AXI_ADDR_WIDTH : integer := 64;
        g_HBM_AXI_DATA_WIDTH : integer := 512;
        g_HBM_AXI_ID_WIDTH   : integer := 1
        
        
--        -- M01, 3 Gbytes HBM; first stage corner turn, between LFAA ingest and the filterbanks
--        M01_AXI_ADDR_WIDTH : integer := 64;
--        M01_AXI_DATA_WIDTH : integer := 512;
--        M01_AXI_ID_WIDTH   : integer := 1;
--        -- M02, 3 Gbytes HBM; Correlator HBM for fine channels going to the first correlator instance; buffer between the filterbanks and the correlator
--        M02_AXI_ADDR_WIDTH : integer := 64;
--        M02_AXI_DATA_WIDTH : integer := 512; 
--        M02_AXI_ID_WIDTH   : integer := 1;
--        -- M03, 3 Gbytes HBM; Correlator HBM for fine channels going to the Second correlator instance; buffer between the filterbanks and the correlator
--        M03_AXI_ADDR_WIDTH : integer := 64;  
--        M03_AXI_DATA_WIDTH : integer := 512;
--        M03_AXI_ID_WIDTH   : integer := 1
--        -- M04, 2 Gbytes HBM; Visibilities from first correlator instance
--        M04_AXI_ADDR_WIDTH : integer := 64;  
--        M04_AXI_DATA_WIDTH : integer := 512;
--        M04_AXI_ID_WIDTH   : integer := 1;
--        -- M05, 2 Gbytes HBM; Visibilities from second correlator instance
--        M05_AXI_ADDR_WIDTH : integer := 64;  
--        M05_AXI_DATA_WIDTH : integer := 512;
--        M05_AXI_ID_WIDTH   : integer := 1
>>>>>>> cc45faf1
    );
    port (
        ap_clk : in std_logic;
        ap_rst_n : in std_logic;
        
        -----------------------------------------------------------------------
        -- Ports used for simulation only.
        --
        -- Received data from 100GE
        i_eth100_rx_sosi : in t_lbus_sosi;
        -- Data to be transmitted on 100GE
        o_eth100_tx_sosi : out t_lbus_sosi;
        i_eth100_tx_siso : in t_lbus_siso;
        i_clk_100GE    : in std_logic;
        -- reset of the valid memory is in progress.
        o_validMemRstActive : out std_logic;
        --------------------------------------------------------------------------------------
        --  Note: A minimum subset of AXI4 memory mapped signals are declared.  AXI
        --  signals omitted from these interfaces are automatically inferred with the
        -- optimal values for Xilinx SDx systems.  This allows Xilinx AXI4 Interconnects
        -- within the system to be optimized by removing logic for AXI4 protocol
        -- features that are not necessary. When adapting AXI4 masters within the RTL
        -- kernel that have signals not declared below, it is suitable to add the
        -- signals to the declarations below to connect them to the AXI4 Master.
        --
        -- List of ommited signals - effect
        -- -------------------------------
        -- ID     - Transaction ID are used for multithreading and out of order transactions.  This increases complexity. This saves logic and increases Fmax in the system when ommited.
        -- SIZE   - Default value is log2(data width in bytes). Needed for subsize bursts. This saves logic and increases Fmax in the system when ommited.
        -- BURST  - Default value (0b01) is incremental.  Wrap and fixed bursts are not recommended. This saves logic and increases Fmax in the system when ommited.
        -- LOCK   - Not supported in AXI4
        -- CACHE  - Default value (0b0011) allows modifiable transactions. No benefit to changing this.
        -- PROT   - Has no effect in SDx systems.
        -- QOS    - Has no effect in SDx systems.
        -- REGION - Has no effect in SDx systems.
        -- USER   - Has no effect in SDx systems.
        -- RESP   - Not useful in most SDx systems.
        --------------------------------------------------------------------------------------
        --  AXI4-Lite slave interface
        s_axi_control_awvalid : in std_logic;
        s_axi_control_awready : out std_logic;
        s_axi_control_awaddr : in std_logic_vector(C_S_AXI_CONTROL_ADDR_WIDTH-1 downto 0);
        s_axi_control_wvalid : in std_logic;
        s_axi_control_wready : out std_logic;
        s_axi_control_wdata  : in std_logic_vector(C_S_AXI_CONTROL_DATA_WIDTH-1 downto 0);
        s_axi_control_wstrb  : in std_logic_vector(C_S_AXI_CONTROL_DATA_WIDTH/8-1 downto 0);
        s_axi_control_arvalid : in std_logic;
        s_axi_control_arready : out std_logic;
        s_axi_control_araddr : in std_logic_vector(C_S_AXI_CONTROL_ADDR_WIDTH-1 downto 0);
        s_axi_control_rvalid : out std_logic;
        s_axi_control_rready : in std_logic;
        s_axi_control_rdata  : out std_logic_vector(C_S_AXI_CONTROL_DATA_WIDTH-1 downto 0);
        s_axi_control_rresp  : out std_logic_vector(1 downto 0);
        s_axi_control_bvalid : out std_logic;
        s_axi_control_bready : in std_logic;
        s_axi_control_bresp  : out std_logic_vector(1 downto 0);
  
        -- AXI4 interface for accessing registers : m00_axi
        m00_axi_awvalid : out std_logic;
        m00_axi_awready : in std_logic;
        m00_axi_awaddr : out std_logic_vector(C_M_AXI_ADDR_WIDTH-1 downto 0);
        m00_axi_awid   : out std_logic_vector(C_M_AXI_ID_WIDTH - 1 downto 0);
        m00_axi_awlen   : out std_logic_vector(7 downto 0);
        m00_axi_awsize   : out std_logic_vector(2 downto 0);
        m00_axi_awburst  : out std_logic_vector(1 downto 0);
        m00_axi_awlock   : out std_logic_vector(1 downto 0);
        m00_axi_awcache  : out std_logic_vector(3 downto 0);
        m00_axi_awprot   : out std_logic_vector(2 downto 0);
        m00_axi_awqos    : out std_logic_vector(3 downto 0);
        m00_axi_awregion : out std_logic_vector(3 downto 0);
    
        m00_axi_wvalid    : out std_logic;
        m00_axi_wready    : in std_logic;
        m00_axi_wdata     : out std_logic_vector(C_M_AXI_DATA_WIDTH-1 downto 0);
        m00_axi_wstrb     : out std_logic_vector(C_M_AXI_DATA_WIDTH/8-1 downto 0);
        m00_axi_wlast     : out std_logic;
        m00_axi_bvalid    : in std_logic;
        m00_axi_bready    : out std_logic;
        m00_axi_bresp     : in std_logic_vector(1 downto 0);
        m00_axi_bid       : in std_logic_vector(C_M_AXI_ID_WIDTH - 1 downto 0);
        m00_axi_arvalid   : out std_logic;
        m00_axi_arready   : in std_logic;
        m00_axi_araddr    : out std_logic_vector(C_M_AXI_ADDR_WIDTH-1 downto 0);
        m00_axi_arid      : out std_logic_vector(C_M_AXI_ID_WIDTH-1 downto 0);
        m00_axi_arlen     : out std_logic_vector(7 downto 0);
        m00_axi_arsize    : out std_logic_vector(2 downto 0);
        m00_axi_arburst   : out std_logic_vector(1 downto 0);
        m00_axi_arlock    : out std_logic_vector(1 downto 0);
        m00_axi_arcache   : out std_logic_vector(3 downto 0);
        m00_axi_arprot    : out std_logic_Vector(2 downto 0);
        m00_axi_arqos     : out std_logic_vector(3 downto 0);
        m00_axi_arregion  : out std_logic_vector(3 downto 0);
        m00_axi_rvalid    : in std_logic;
        m00_axi_rready    : out std_logic;
        m00_axi_rdata     : in std_logic_vector(C_M_AXI_DATA_WIDTH-1 downto 0);
        m00_axi_rlast     : in std_logic;
        m00_axi_rid       : in std_logic_vector(C_M_AXI_ID_WIDTH - 1 downto 0);
        m00_axi_rresp     : in std_logic_vector(1 downto 0);
        
        ---------------------------------------------------------------------------------------
        -- AXI4 interfaces for accessing HBM
        -- 0 = 3 Gbytes for LFAA ingest corner turn 
        -- 1 = 3 Gbytes, buffer between the filterbanks and the correlator
        --     First half, for fine channels that go to the first correlator instance.
        -- 2 = 3 Gbytes, buffer between the filterbanks and the correlator
        --     second half, for fine channels that go to the second correlator instance.
        -- 3 = 0.5 Gbytes, Visibilities from First correlator instance;
        -- 4 = 0.5 Gbytes, Visibilities from Second correlator instance;
        HBM_axi_awvalid  : out std_logic_vector(g_HBM_INTERFACES-1 downto 0);
        HBM_axi_awready  : in std_logic_vector(g_HBM_INTERFACES-1 downto 0);
        HBM_axi_awaddr   : out t_slv_64_arr(g_HBM_INTERFACES-1 downto 0); -- out std_logic_vector(M01_AXI_ADDR_WIDTH-1 downto 0);
        HBM_axi_awid     : out t_slv_1_arr(g_HBM_INTERFACES-1 downto 0);  -- std_logic_vector(M01_AXI_ID_WIDTH - 1 downto 0);
        HBM_axi_awlen    : out t_slv_8_arr(g_HBM_INTERFACES-1 downto 0);  -- std_logic_vector(7 downto 0);
        HBM_axi_awsize   : out t_slv_3_arr(g_HBM_INTERFACES-1 downto 0);  -- std_logic_vector(2 downto 0);
        HBM_axi_awburst  : out t_slv_2_arr(g_HBM_INTERFACES-1 downto 0);  -- std_logic_vector(1 downto 0);
        HBM_axi_awlock   : out t_slv_2_arr(g_HBM_INTERFACES-1 downto 0);  -- std_logic_vector(1 downto 0);
        HBM_axi_awcache  : out t_slv_4_arr(g_HBM_INTERFACES-1 downto 0);  -- std_logic_vector(3 downto 0);
        HBM_axi_awprot   : out t_slv_3_arr(g_HBM_INTERFACES-1 downto 0);  -- std_logic_vector(2 downto 0);
        HBM_axi_awqos    : out t_slv_4_arr(g_HBM_INTERFACES-1 downto 0);  -- out std_logic_vector(3 downto 0);
        HBM_axi_awregion : out t_slv_4_arr(g_HBM_INTERFACES-1 downto 0);  -- std_logic_vector(3 downto 0);
    
        HBM_axi_wvalid    : out std_logic_vector(g_HBM_INTERFACES-1 downto 0);
        HBM_axi_wready    : in std_logic_vector(g_HBM_INTERFACES-1 downto 0);
        HBM_axi_wdata     : out t_slv_512_arr(g_HBM_INTERFACES-1 downto 0); -- std_logic_vector(M01_AXI_DATA_WIDTH-1 downto 0);
        HBM_axi_wstrb     : out t_slv_64_arr(g_HBM_INTERFACES-1 downto 0);  -- std_logic_vector(M01_AXI_DATA_WIDTH/8-1 downto 0);
        HBM_axi_wlast     : out std_logic_vector(g_HBM_INTERFACES-1 downto 0);
        HBM_axi_bvalid    : in std_logic_vector(g_HBM_INTERFACES-1 downto 0);
        HBM_axi_bready    : out std_logic_vector(g_HBM_INTERFACES-1 downto 0);
        HBM_axi_bresp     : in t_slv_2_arr(g_HBM_INTERFACES-1 downto 0); -- std_logic_vector(1 downto 0);
        HBM_axi_bid       : in t_slv_1_arr(g_HBM_INTERFACES-1 downto 0); -- std_logic_vector(M01_AXI_ID_WIDTH - 1 downto 0);
        HBM_axi_arvalid   : out std_logic_vector(g_HBM_INTERFACES-1 downto 0);
        HBM_axi_arready   : in std_logic_vector(g_HBM_INTERFACES-1 downto 0);
        HBM_axi_araddr    : out t_slv_64_arr(g_HBM_INTERFACES-1 downto 0); -- std_logic_vector(M01_AXI_ADDR_WIDTH-1 downto 0);
        HBM_axi_arid      : out t_slv_1_arr(g_HBM_INTERFACES-1 downto 0); -- std_logic_vector(M01_AXI_ID_WIDTH-1 downto 0);
        HBM_axi_arlen     : out t_slv_8_arr(g_HBM_INTERFACES-1 downto 0); -- std_logic_vector(7 downto 0);
        HBM_axi_arsize    : out t_slv_3_arr(g_HBM_INTERFACES-1 downto 0); -- std_logic_vector(2 downto 0);
        HBM_axi_arburst   : out t_slv_2_arr(g_HBM_INTERFACES-1 downto 0); -- std_logic_vector(1 downto 0);
        HBM_axi_arlock    : out t_slv_2_arr(g_HBM_INTERFACES-1 downto 0); -- std_logic_vector(1 downto 0);
        HBM_axi_arcache   : out t_slv_4_arr(g_HBM_INTERFACES-1 downto 0); -- std_logic_vector(3 downto 0);
        HBM_axi_arprot    : out t_slv_3_arr(g_HBM_INTERFACES-1 downto 0); -- std_logic_Vector(2 downto 0);
        HBM_axi_arqos     : out t_slv_4_arr(g_HBM_INTERFACES-1 downto 0); -- std_logic_vector(3 downto 0);
        HBM_axi_arregion  : out t_slv_4_arr(g_HBM_INTERFACES-1 downto 0); -- std_logic_vector(3 downto 0);
        HBM_axi_rvalid    : in std_logic_vector(g_HBM_INTERFACES-1 downto 0);
        HBM_axi_rready    : out std_logic_vector(g_HBM_INTERFACES-1 downto 0);
        HBM_axi_rdata     : in t_slv_512_arr(g_HBM_INTERFACES-1 downto 0); -- std_logic_vector(M01_AXI_DATA_WIDTH-1 downto 0);
        HBM_axi_rlast     : in std_logic_vector(g_HBM_INTERFACES-1 downto 0);
        HBM_axi_rid       : in t_slv_1_arr(g_HBM_INTERFACES-1 downto 0); -- std_logic_vector(M01_AXI_ID_WIDTH - 1 downto 0);
        HBM_axi_rresp     : in t_slv_2_arr(g_HBM_INTERFACES-1 downto 0); -- std_logic_vector(1 downto 0);
        
        -- GT pins
        --- clk_freerun is a 100MHz free running clock.        
        clk_freerun    : in std_logic; 
        gt_rxp_in      : in std_logic_vector(3 downto 0);
        gt_rxn_in      : in std_logic_vector(3 downto 0);
        gt_txp_out     : out std_logic_vector(3 downto 0);
        gt_txn_out     : out std_logic_vector(3 downto 0);
        gt_refclk_p    : in std_logic;
        gt_refclk_n    : in std_logic
    );
END correlator_core;

-------------------------------------------------------------------------------
ARCHITECTURE structure OF correlator_core IS

    -- 300MHz in, 100 MHz and 450 MHz out.
    component clk_gen100MHz
    port (
        clk100_out : out std_logic;
        clk450_out : out std_logic;       
        clk_in1    : in  std_logic);
    end component;

    component clk_gen400MHz
    port (
        clk400_out : out std_logic;
        clk_in1    : in  std_logic);
    end component;
    
    COMPONENT ila_0
    PORT (
   	    clk : IN STD_LOGIC;
   	    probe0 : IN STD_LOGIC_VECTOR(191 DOWNTO 0));
    END COMPONENT;

    COMPONENT ila_1
    PORT (
        clk : IN STD_LOGIC;
        probe0 : IN STD_LOGIC_VECTOR(575 DOWNTO 0)
        );
    END COMPONENT;

    signal ap_rst : std_logic;
    signal ap_idle, idle_int : std_logic;
    signal mc_master_mosi : t_axi4_full_mosi;
    signal mc_master_miso : t_axi4_full_miso;
    
    signal LFAA_FB_CT_mosi : t_axi4_full_mosi;  -- AXI bus to shared memory, used for corner turn between the LFAA ingest and filterbanks.
    signal LFAA_FB_CT_miso : t_axi4_full_miso;
    
    signal FB_BF_CT_mosi : t_axi4_full_mosi; -- AXI bus to shared memory, used for the corner turn between the filterbanks and the beamformer.
    signal FB_BF_CT_miso : t_axi4_full_miso;    
    
    signal mc_lite_miso   : t_axi4_lite_miso_arr(0 TO c_nof_lite_slaves-1);
    signal mc_lite_mosi   : t_axi4_lite_mosi_arr(0 TO c_nof_lite_slaves-1);
    signal mc_full_miso   : t_axi4_full_miso_arr(0 TO c_nof_full_slaves-1);
    signal mc_full_mosi   : t_axi4_full_mosi_arr(0 TO c_nof_full_slaves-1);
    
    signal cdma_status : std_logic_vector(14 downto 0);
    
    signal ap_start, ap_done : std_logic;
    signal DMA_src_addr, DMA_dest_addr : std_logic_vector(31 downto 0);
    signal DMA_size : std_logic_vector(31 downto 0);
    signal DMASharedMemAddr : std_logic_vector(63 downto 0);
    
    signal system_fields_rw : t_system_rw;
    signal system_fields_ro : t_system_ro;
    signal uptime : std_logic_vector(31 downto 0) := x"00000000";

    signal eth100_rx_sosi : t_lbus_sosi;
    signal eth100_tx_sosi : t_lbus_sosi;
    signal eth100_tx_siso : t_lbus_siso;
    signal eth100_reset : std_logic := '0';
    signal dest_req : std_logic;
    signal eth100G_status_ap_clk : std_logic_vector(128 downto 0);
    signal eth100G_status_eth_clk : std_logic_vector(128 downto 0);
    signal eth100G_send, eth100G_rcv, eth100G_clk, eth100G_locked : std_logic;
    
    signal eth100G_rx_total_packets : std_logic_vector(31 downto 0);
    signal eth100G_rx_bad_fcs : std_logic_vector(31 downto 0);
    signal eth100G_rx_bad_code : std_logic_vector(31 downto 0);
    signal eth100G_tx_total_packets : std_logic_vector(31 downto 0);
    signal eth100G_rx_reset : std_logic;
    signal eth100G_tx_reset : std_logic;
    signal ap_clk_count : std_logic_vector(31 downto 0) := (others => '0');
    
    signal freerunCount : std_logic_vector(31 downto 0) := x"00000000";
    signal freerunSecCount : std_logic_vector(31 downto 0) := x"00000000";

    signal GTY_startup_rst, eth100_reset_final : std_logic := '0';
    signal clk100 : std_logic;
    signal clk400 : std_logic;
    signal clk450 : std_logic;
    signal clk_gt_freerun_use : std_logic;
    
    signal eth100G_uptime : std_logic_vector(31 downto 0) := (others => '0');
    signal eth100G_seconds : std_logic_vector(31 downto 0) := (others => '0');
    
    signal araddr64bit, awaddr64bit : std_logic_vector(63 downto 0);
    signal m01_shared : std_logic_vector(63 downto 0);
    signal m02_shared : std_logic_vector(63 downto 0);
    signal m03_shared : std_logic_vector(63 downto 0);
    
    signal fec_enable_322m          : std_logic;
    signal fec_enable_100m          : std_logic;
    signal fec_enable_cache         : std_logic;
    
    signal fec_enable_reset_count   : integer := 0;
    signal fec_enable_reset         : std_logic := '0';
    
    -- PTP Data
    signal PTP_time_CMAC_clk       : std_logic_vector(79 downto 0);
    signal PTP_pps_CMAC_clk        : std_logic;
        
    signal PTP_time_ARGs_clk       : std_logic_vector(79 downto 0);
    signal PTP_pps_ARGs_clk        : std_logic;
    
    -- streaming AXI to CMAC, Pre_timeslave
    signal CMAC_rx_axis_tdata       : STD_LOGIC_VECTOR ( 511 downto 0 );
    signal CMAC_rx_axis_tkeep       : STD_LOGIC_VECTOR ( 63 downto 0 );
    signal CMAC_rx_axis_tlast       : STD_LOGIC;
    signal CMAC_rx_axis_tuser       : STD_LOGIC;
    signal CMAC_rx_axis_tvalid      : STD_LOGIC;

    signal tx_axis_tdata            : STD_LOGIC_VECTOR(511 downto 0);
    signal tx_axis_tkeep            : STD_LOGIC_VECTOR(63 downto 0);
    signal tx_axis_tvalid           : STD_LOGIC;
    signal tx_axis_tlast            : STD_LOGIC;
    signal tx_axis_tuser            : STD_LOGIC;
    signal tx_axis_tready           : STD_LOGIC;
        
    signal rx_axis_tdata            : STD_LOGIC_VECTOR ( 511 downto 0 );
    signal rx_axis_tkeep            : STD_LOGIC_VECTOR ( 63 downto 0 );
    signal rx_axis_tlast            : STD_LOGIC;
    signal rx_axis_tready           : STD_LOGIC;
    signal rx_axis_tuser            : STD_LOGIC_VECTOR ( 79 downto 0 );
    signal rx_axis_tvalid           : STD_LOGIC;
    

    signal m01_axi_r, m01_axi_w   : t_axi4_full_data;
--    signal m01_axi_ar, m01_axi_aw : t_axi4_full_addr;
--    signal m01_axi_b              : t_axi4_full_b;
    
--    signal m02_axi_r, m02_axi_w   : t_axi4_full_data;
--    signal m02_axi_ar, m02_axi_aw : t_axi4_full_addr;
--    signal m02_axi_b              : t_axi4_full_b;    

--    signal m03_axi_r, m03_axi_w   : t_axi4_full_data;
--    signal m03_axi_ar, m03_axi_aw : t_axi4_full_addr;
--    signal m03_axi_b              : t_axi4_full_b;    
    
    --signal m01_axi_araddr256Mbytei, m01_axi_awaddr256Mbytei : std_logic_vector(7 downto 0);
    --signal m02_axi_araddr256Mbytei, m02_axi_awaddr256Mbytei : std_logic_vector(7 downto 0);
    --signal m03_axi_araddr256Mbytei, m03_axi_awaddr256Mbytei : std_logic_vector(7 downto 0);
    --signal m01_axi_araddri, m01_axi_awaddri, m02_axi_araddri, m02_axi_awaddri, m03_axi_araddri, m03_axi_awaddri : std_logic_vector(63 downto 0);

    signal HBM_axi_araddr256Mbytei, HBM_axi_awaddr256Mbytei : t_slv_8_arr(g_HBM_INTERFACES-1 downto 0);
    signal HBM_axi_aw : t_axi4_full_addr_arr(g_HBM_INTERFACES-1 downto 0);
    signal HBM_axi_awreadyi : std_logic_vector(g_HBM_INTERFACES-1 downto 0);
    signal HBM_axi_w : t_axi4_full_data_arr(g_HBM_INTERFACES-1 downto 0);
    signal HBM_axi_wreadyi : std_logic_vector(g_HBM_INTERFACES-1 downto 0);
    signal HBM_axi_b : t_axi4_full_b_arr(g_HBM_INTERFACES-1 downto 0);
    signal HBM_axi_ar : t_axi4_full_addr_arr(g_HBM_INTERFACES-1 downto 0);
    signal HBM_axi_arreadyi : std_logic_vector(g_HBM_INTERFACES-1 downto 0);
    signal HBM_axi_r : t_axi4_full_data_arr(g_HBM_INTERFACES-1 downto 0);
    signal HBM_axi_rreadyi : std_logic_vector(g_HBM_INTERFACES-1 downto 0);
    signal HBM_axi_araddri, HBM_axi_awaddri : t_slv_64_arr(g_HBM_INTERFACES-1 downto 0);
    signal HBM_axi_awsizei : t_slv_3_arr(g_HBM_INTERFACES-1 downto 0);
    
    signal HBM_axi_awbursti : t_slv_2_arr(g_HBM_INTERFACES - 1 downto 0);
    signal HBM_axi_breadyi : std_logic_vector(g_HBM_INTERFACES - 1 downto 0);
    signal HBM_axi_wstrbi : t_slv_64_arr(g_HBM_INTERFACES - 1 downto 0);
    signal HBM_axi_arsizei : t_slv_3_arr(g_HBM_INTERFACES - 1 downto 0);
    signal HBM_axi_arbursti : t_slv_2_arr(g_HBM_INTERFACES - 1 downto 0);
    signal HBM_shared : t_slv_64_arr(g_HBM_interfaces-1 downto 0);
    
    function get_axi_size(AXI_DATA_WIDTH : integer) return std_logic_vector is
    begin
        if AXI_DATA_WIDTH = 8 then
            return "000";
        elsif AXI_DATA_WIDTH = 16 then
            return "001";
        elsif AXI_DATA_WIDTH = 32 then
            return "010";
        elsif AXI_DATA_WIDTH = 64 then
            return "011";
        elsif AXI_DATA_WIDTH = 128 then
            return "100";
        elsif AXI_DATA_WIDTH = 256 then
            return "101";
        elsif AXI_DATA_WIDTH = 512 then
            return "110";    -- size of 6 indicates 64 bytes in each beat (i.e. 512 bit wide bus) -- out std_logic_vector(2 downto 0);
        elsif AXI_DATA_WIDTH = 1024 then
            return "111";
        else
            assert FALSE report "Bad AXI data width" severity failure;
            return "000";
        end if;
    end get_axi_size;
    
    -- create_ip -name axi_register_slice -vendor xilinx.com -library ip -version 2.1 -module_name axi_reg_slice512_LLFFL
    -- set_property -dict [list CONFIG.ADDR_WIDTH {64} CONFIG.DATA_WIDTH {512} CONFIG.REG_W {1} CONFIG.Component_Name {axi_reg_slice512_LLFFL}] [get_ips axi_reg_slice512_LLFFL]
    COMPONENT axi_reg_slice512_LLFFL
    PORT (
        aclk : IN STD_LOGIC;
        aresetn : IN STD_LOGIC;
        s_axi_awaddr : IN STD_LOGIC_VECTOR(63 DOWNTO 0);
        s_axi_awlen : IN STD_LOGIC_VECTOR(7 DOWNTO 0);
        s_axi_awsize : IN STD_LOGIC_VECTOR(2 DOWNTO 0);
        s_axi_awburst : IN STD_LOGIC_VECTOR(1 DOWNTO 0);
        s_axi_awvalid : IN STD_LOGIC;
        s_axi_awready : OUT STD_LOGIC;
        s_axi_wdata : IN STD_LOGIC_VECTOR(511 DOWNTO 0);
        s_axi_wstrb : IN STD_LOGIC_VECTOR(63 DOWNTO 0);
        s_axi_wlast : IN STD_LOGIC;
        s_axi_wvalid : IN STD_LOGIC;
        s_axi_wready : OUT STD_LOGIC;
        s_axi_bresp : OUT STD_LOGIC_VECTOR(1 DOWNTO 0);
        s_axi_bvalid : OUT STD_LOGIC;
        s_axi_bready : IN STD_LOGIC;
        s_axi_araddr : IN STD_LOGIC_VECTOR(63 DOWNTO 0);
        s_axi_arlen : IN STD_LOGIC_VECTOR(7 DOWNTO 0);
        s_axi_arsize : IN STD_LOGIC_VECTOR(2 DOWNTO 0);
        s_axi_arburst : IN STD_LOGIC_VECTOR(1 DOWNTO 0);
        s_axi_arvalid : IN STD_LOGIC;
        s_axi_arready : OUT STD_LOGIC;
        s_axi_rdata : OUT STD_LOGIC_VECTOR(511 DOWNTO 0);
        s_axi_rresp : OUT STD_LOGIC_VECTOR(1 DOWNTO 0);
        s_axi_rlast : OUT STD_LOGIC;
        s_axi_rvalid : OUT STD_LOGIC;
        s_axi_rready : IN STD_LOGIC;
        m_axi_awaddr : OUT STD_LOGIC_VECTOR(63 DOWNTO 0);
        m_axi_awlen : OUT STD_LOGIC_VECTOR(7 DOWNTO 0);
        m_axi_awsize : OUT STD_LOGIC_VECTOR(2 DOWNTO 0);
        m_axi_awburst : OUT STD_LOGIC_VECTOR(1 DOWNTO 0);
        m_axi_awvalid : OUT STD_LOGIC;
        m_axi_awready : IN STD_LOGIC;
        m_axi_wdata : OUT STD_LOGIC_VECTOR(511 DOWNTO 0);
        m_axi_wstrb : OUT STD_LOGIC_VECTOR(63 DOWNTO 0);
        m_axi_wlast : OUT STD_LOGIC;
        m_axi_wvalid : OUT STD_LOGIC;
        m_axi_wready : IN STD_LOGIC;
        m_axi_bresp : IN STD_LOGIC_VECTOR(1 DOWNTO 0);
        m_axi_bvalid : IN STD_LOGIC;
        m_axi_bready : OUT STD_LOGIC;
        m_axi_araddr : OUT STD_LOGIC_VECTOR(63 DOWNTO 0);
        m_axi_arlen : OUT STD_LOGIC_VECTOR(7 DOWNTO 0);
        m_axi_arsize : OUT STD_LOGIC_VECTOR(2 DOWNTO 0);
        m_axi_arburst : OUT STD_LOGIC_VECTOR(1 DOWNTO 0);
        m_axi_arvalid : OUT STD_LOGIC;
        m_axi_arready : IN STD_LOGIC;
        m_axi_rdata : IN STD_LOGIC_VECTOR(511 DOWNTO 0);
        m_axi_rresp : IN STD_LOGIC_VECTOR(1 DOWNTO 0);
        m_axi_rlast : IN STD_LOGIC;
        m_axi_rvalid : IN STD_LOGIC;
        m_axi_rready : OUT STD_LOGIC);
    END COMPONENT;
    
begin
    
    ---------------------------------------------------------------------------
    -- CLOCKING & RESETS  --
    ---------------------------------------------------------------------------

    u_get100 : clk_gen100MHz
    port map ( 
        clk100_out => clk100,  -- 100 MHz 
        clk450_out => clk450,  -- 450 MHz clock, used for some signal processing.
        clk_in1 => clk_freerun  -- 300 MHz in
    );
    
    clk_gt_freerun_use <= clk_freerun; -- or use clk_gt_freerun, if we can convince vitis to connect clk_gt_freerun to anything... 
    
    u_get400 : clk_gen400MHz
    port map (
        clk400_out => clk400, -- 
        clk_in1    => clk_freerun  -- 300MHz clock in
    );
    
    ---------------------------------------------------------------------------
    -- AXI-lite control interface
    -- Complies with requirements for a vitis accelerator
    
    u_krnl_ctrl: entity correlator_lib.krnl_control_axi
    generic map(
        C_S_AXI_ADDR_WIDTH => C_S_AXI_CONTROL_ADDR_WIDTH,
        C_S_AXI_DATA_WIDTH => C_S_AXI_CONTROL_DATA_WIDTH
    ) PORT MAP (
        -- axi4 lite slave signals
        ACLK => ap_clk,   -- input
        ARESET => ap_rst, -- input  wire
        --ACLK_EN => '1',   -- input  wire
        AWADDR => s_axi_control_awaddr,   -- input  wire [C_S_AXI_ADDR_WIDTH-1:0] 
        AWVALID => s_axi_control_awvalid, -- input  wire                          
        AWREADY => s_axi_control_awready, -- output wire                          
        WDATA   => s_axi_control_wdata,   -- input  wire [C_S_AXI_DATA_WIDTH-1:0] 
        WSTRB   => s_axi_control_wstrb,   -- input  wire [C_S_AXI_DATA_WIDTH/8-1:0] 
        WVALID  => s_axi_control_wvalid,  -- input  wire
        WREADY  => s_axi_control_wready,  -- output wire
        BRESP   => s_axi_control_bresp,   -- output wire [1:0]
        BVALID  => s_axi_control_bvalid,  -- output wire 
        BREADY  => s_axi_control_bready,  -- input  wire 
        ARADDR  => s_axi_control_araddr,  -- input  wire [C_S_AXI_ADDR_WIDTH-1:0]
        ARVALID => s_axi_control_arvalid, -- input  wire
        ARREADY => s_axi_control_arready, -- output wire 
        RDATA   => s_axi_control_rdata,   -- output wire [C_S_AXI_DATA_WIDTH-1:0]
        RRESP   => s_axi_control_rresp,   -- output wire [1:0]
        RVALID  => s_axi_control_rvalid,  -- output wire 
        RREADY  => s_axi_control_rready,  -- input  wire 
        interrupt => open,                -- output wire 
        -- // user signals
        ap_start => ap_start, -- output wire; bit 0 of register 0, indicates kernel should start processing
        ap_done  => ap_done,  -- input  wire; bit 1 of register 0, indicates processing is complete. This is registered internally. It should be pulsed high when processing is done. 
        ap_ready => ap_done,  -- input  wire; bit 3 of register 0. Undocumented in UG1393; multiple use cases described in vitis documentation, e.g. www.xilinx.com/html_docs/xilinx2020_1/vitis_doc/programmingvitishls.html
        ap_idle  => ap_idle,  -- input  wire; Idle should go low on ap_start, and stay low until the cycle after ap_done.
        dma_src  => DMA_src_addr,  -- output wire [31:0]
        dma_dest => DMA_dest_addr, -- output wire [31:0]
        dma_shared => DMASharedMemAddr, -- output wire [63:0]  -- Base Address of the shared memory block.
        dma_size => DMA_size,      -- output wire [31:0]
        m01_shared => HBM_shared(0),  -- out(63:0)
        m02_shared => HBM_shared(1),  -- out(63:0)
        m03_shared => HBM_shared(2),  -- out(63:0)
        m04_shared => HBM_shared(3),  -- out(63:0)
        m05_shared => HBM_shared(4)  -- out(63:0)
    );
    
    ap_idle <= '0' when (idle_int = '0' or (idle_int = '1' and ap_start = '1')) else '1';
    
    -- state machine and cdma block to copy registers on command from krnl_control
    -- This uses 32 bit addresses; the high 32 bits are 0 for ARGs slaves, and fixed to the high order bits from DMA_src_addr or DMA_dest_addr for connection to the output AXI bus to shared memory.
    u_cdma : entity correlator_lib.cdma_wrapper
    port map(
        i_clk      => ap_clk,
        i_rst      => ap_rst,
        i_srcAddr  => DMA_src_addr(31 downto 0),  -- in(31:0);
        i_destAddr => DMA_dest_addr(31 downto 0), -- in(31:0);
        i_size     => DMA_size,                   -- in(31:0);
        i_start    => ap_start,                   -- in std_logic;
        o_idle     => idle_int,                   -- out std_logic; -- High whenever not busy.
        o_done     => ap_done,                    -- out std_logic; -- Pulses high to indicate transaction is complete.
        o_status   => cdma_status,                -- out(14:0) -- cdma status register, read after a transaction is complete (register address 0x4)
        -- AXI master 
        o_AXI_mosi => mc_master_mosi, -- t_axi4_full_mosi;
        i_AXI_miso => mc_master_miso  -- t_axi4_full_miso
    );

	
    ---------------------------------------------------------------------------
    -- Bus Interconnect  --
    ---------------------------------------------------------------------------
    
    process(ap_clk)
    begin
        if rising_edge(ap_clk) then
            ap_rst <= not ap_rst_n;
        end if;
    end process;

    u_interconnect: ENTITY work.correlator_bus_top
    PORT MAP (
        CLK            => ap_clk,
        RST            => ap_rst, -- axi_rst,
        SLA_IN         => mc_master_mosi,
        SLA_OUT        => mc_master_miso,
        MSTR_IN_LITE   => mc_lite_miso,
        MSTR_OUT_LITE  => mc_lite_mosi,
        MSTR_IN_FULL   => mc_full_miso,
        MSTR_OUT_FULL  => mc_full_mosi
    );
    
    -- Map the connection to shared memory for register reads and writes.
    m00_axi_awvalid <= mc_full_mosi(c_vitis_shared_full_index).awvalid; -- out std_logic;
    
    awaddr64bit(16 downto 0) <= mc_full_mosi(c_vitis_shared_full_index).awaddr(16 downto 0);
    awaddr64bit(63 downto 17) <= (others => '0');
    m00_axi_awaddr  <= std_logic_vector(unsigned(DMASharedMemAddr) + unsigned(awaddr64bit)); 
    
    m00_axi_awid    <= mc_full_mosi(c_vitis_shared_full_index).awid(C_M_AXI_ID_WIDTH - 1 downto 0); -- out std_logic_vector(C_M_AXI_ID_WIDTH - 1 downto 0);
    m00_axi_awlen   <= mc_full_mosi(c_vitis_shared_full_index).awlen(7 downto 0); -- out std_logic_vector(7 downto 0);
    m00_axi_awsize  <= mc_full_mosi(c_vitis_shared_full_index).awsize(2 downto 0); -- out std_logic_vector(2 downto 0);
    m00_axi_awburst <= mc_full_mosi(c_vitis_shared_full_index).awburst(1 downto 0); -- out std_logic_vector(1 downto 0);
    m00_axi_awlock  <= "00"; -- mc_full_mosi(c_vitis_shared_full_index).awlock(1 downto 0);  -- out std_logic_vector(1 downto 0);
    m00_axi_awcache <= mc_full_mosi(c_vitis_shared_full_index).awcache(3 downto 0); -- out std_logic_vector(3 downto 0);
    m00_axi_awprot  <= mc_full_mosi(c_vitis_shared_full_index).awprot(2 downto 0);  -- out std_logic_vector(2 downto 0);
    m00_axi_awqos   <= mc_full_mosi(c_vitis_shared_full_index).awqos(3 downto 0);   -- out std_logic_vector(3 downto 0);
    m00_axi_awregion <= mc_full_mosi(c_vitis_shared_full_index).awregion(3 downto 0); -- out std_logic_vector(3 downto 0);
    mc_full_miso(c_vitis_shared_full_index).awready <= m00_axi_awready; --in std_logic;
    
    m00_axi_wvalid <= mc_full_mosi(c_vitis_shared_full_index).wvalid; -- out std_logic;
    mc_full_miso(c_vitis_shared_full_index).wready <= m00_axi_wready; -- in std_logic;
    m00_axi_wdata <= mc_full_mosi(c_vitis_shared_full_index).wdata(C_M_AXI_DATA_WIDTH-1 downto 0);   -- out std_logic_vector(C_M_AXI_DATA_WIDTH-1 downto 0);
    m00_axi_wstrb <= mc_full_mosi(c_vitis_shared_full_index).wstrb(C_M_AXI_DATA_WIDTH/8-1 downto 0); -- out std_logic_vector(C_M_AXI_DATA_WIDTH/8-1 downto 0);
    m00_axi_wlast <= mc_full_mosi(c_vitis_shared_full_index).wlast; -- out std_logic;
    
    mc_full_miso(c_vitis_shared_full_index).bvalid <= m00_axi_bvalid; -- in std_logic;
    m00_axi_bready <= mc_full_mosi(c_vitis_shared_full_index).bready; -- out std_logic;
    mc_full_miso(c_vitis_shared_full_index).bresp(1 downto 0) <= m00_axi_bresp; -- in std_logic_vector(1 downto 0);
    mc_full_miso(c_vitis_shared_full_index).bid(C_M_AXI_ID_WIDTH - 1 downto 0) <= m00_axi_bid; -- in std_logic_vector(C_M_AXI_ID_WIDTH - 1 downto 0);
    
    m00_axi_arvalid <= mc_full_mosi(c_vitis_shared_full_index).arvalid; -- out std_logic;
    mc_full_miso(c_vitis_shared_full_index).arready <= m00_axi_arready; -- in std_logic;
    
    
    araddr64bit(16 downto 0) <= mc_full_mosi(c_vitis_shared_full_index).araddr(16 downto 0);
    araddr64bit(63 downto 17) <= (others => '0');
    m00_axi_araddr <= std_logic_vector(unsigned(DMASharedMemAddr) + unsigned(araddr64bit));
    m00_axi_arid <= mc_full_mosi(c_vitis_shared_full_index).arid(C_M_AXI_ID_WIDTH-1 downto 0); -- out std_logic_vector(C_M_AXI_ID_WIDTH-1 downto 0);
    m00_axi_arlen <= mc_full_mosi(c_vitis_shared_full_index).arlen(7 downto 0); -- out std_logic_vector(7 downto 0);
    m00_axi_arsize <= mc_full_mosi(c_vitis_shared_full_index).arsize(2 downto 0); -- out std_logic_vector(2 downto 0);
    m00_axi_arburst <= mc_full_mosi(c_vitis_shared_full_index).arburst(1 downto 0); -- out std_logic_vector(1 downto 0);
    m00_axi_arlock <= "00"; -- out std_logic_vector(1 downto 0);
    m00_axi_arcache <= mc_full_mosi(c_vitis_shared_full_index).arcache(3 downto 0); -- out std_logic_vector(3 downto 0);
    m00_axi_arprot <= mc_full_mosi(c_vitis_shared_full_index).arprot(2 downto 0); -- out std_logic_Vector(2 downto 0);
    m00_axi_arqos <= mc_full_mosi(c_vitis_shared_full_index).arqos(3 downto 0);   -- out std_logic_vector(3 downto 0);
    m00_axi_arregion <= mc_full_mosi(c_vitis_shared_full_index).arregion(3 downto 0); -- out std_logic_vector(3 downto 0);
    
    mc_full_miso(c_vitis_shared_full_index).rvalid <= m00_axi_rvalid; -- in std_logic;
    m00_axi_rready <= mc_full_mosi(c_vitis_shared_full_index).rready; -- out std_logic;
    mc_full_miso(c_vitis_shared_full_index).rdata(C_M_AXI_DATA_WIDTH-1 downto 0) <= m00_axi_rdata; -- in std_logic_vector(C_M_AXI_DATA_WIDTH-1 downto 0);
    mc_full_miso(c_vitis_shared_full_index).rlast <= m00_axi_rlast; -- in std_logic;
    mc_full_miso(c_vitis_shared_full_index).rid(C_M_AXI_ID_WIDTH - 1 downto 0) <= m00_axi_rid; -- in std_logic_vector(C_M_AXI_ID_WIDTH - 1 downto 0);
    mc_full_miso(c_vitis_shared_full_index).rresp(1 downto 0) <= m00_axi_rresp; -- in std_logic_vector(1 downto 0)    
    
    
    ---------------------------------------------------------------------------
    -- TOP Level Registers  --
    ---------------------------------------------------------------------------

    fpga_regs: ENTITY correlator_lib.correlator_system_reg
    GENERIC MAP (
        g_technology      => c_tech_alveo)
    PORT MAP (
        mm_clk            => ap_clk,
        mm_rst            => ap_rst,
        sla_in            => mc_lite_mosi(c_system_lite_index),
        sla_out           => mc_lite_miso(c_system_lite_index),
        system_fields_rw  => system_fields_rw,
        system_fields_ro  => system_fields_ro);
    
    -- Build version.
    -- On the gemini cards, this was the build date accessed via the USR_ACCESSE2 primitive.
    -- However this is not supported in a vitis kernel since it cannot be placed in the dynamic region.
    
    system_fields_ro.firmware_major_version	<= g_FIRMWARE_MAJOR_VERSION;
    system_fields_ro.firmware_minor_version	<= g_FIRMWARE_MINOR_VERSION;
    system_fields_ro.firmware_patch_version	<= g_FIRMWARE_PATCH_VERSION;
    system_fields_ro.firmware_label			<= g_FIRMWARE_LABEL;
    system_fields_ro.firmware_personality	<= g_FIRMWARE_PERSONALITY;
    system_fields_ro.build_date             <= x"66666666";             -- Now under CI/CD, rely on the ARGs generation
    
   
    -- Uptime counter
    process(ap_clk)
    begin
        if rising_edge(ap_clk) then
            -- Assume 300 MHz for ap_clk, 
            if (unsigned(ap_clk_count) < 299999999) then
                ap_clk_count <= std_logic_vector(unsigned(ap_clk_count) + 1);
            else
                ap_clk_count <= (others => '0');
                uptime <= std_logic_vector(unsigned(uptime) + 1);
            end if;
        end if;
    end process;
    system_fields_ro.time_uptime <= uptime;
    system_fields_ro.status_clocks_locked <= '1';
    
    -- clock domain conversions :
    --  From ap_clk to clk_gt_freerun_use
    --    t_system_rw.qsfpgty_resets -> eth100_reset
    -- xpm_cdc_single: Single-bit Synchronizer, Xilinx Parameterized Macro, version 2019.1
    xpm_cdc_single_inst : xpm_cdc_single
    generic map (
        DEST_SYNC_FF => 2,   -- DECIMAL; range: 2-10
        INIT_SYNC_FF => 0,   -- DECIMAL; 0=disable simulation init values, 1=enable simulation init values
        SIM_ASSERT_CHK => 0, -- DECIMAL; 0=disable simulation messages, 1=enable simulation messages
        SRC_INPUT_REG => 1   -- DECIMAL; 0=do not register input, 1=register input
    )
    port map (
        dest_out => eth100_reset, -- 1-bit output: src_in synchronized to the destination clock domain. This output is registered.
        dest_clk => clk_gt_freerun_use, -- 1-bit input: Clock signal for the destination clock domain.
        src_clk => ap_clk,   -- 1-bit input: optional; required when SRC_INPUT_REG = 1
        src_in => system_fields_rw.qsfpgty_resets     -- 1-bit input: Input signal to be synchronized to dest_clk domain.
    );

    fec_enable_cdc_ethernet_322m_domain : xpm_cdc_single
    generic map (
        DEST_SYNC_FF => 2,   -- DECIMAL; range: 2-10
        INIT_SYNC_FF => 0,   -- DECIMAL; 0=disable simulation init values, 1=enable simulation init values
        SIM_ASSERT_CHK => 0, -- DECIMAL; 0=disable simulation messages, 1=enable simulation messages
        SRC_INPUT_REG => 1   -- DECIMAL; 0=do not register input, 1=register input
    )
    port map (
        dest_out => fec_enable_322m, -- 1-bit output: src_in synchronized to the destination clock domain. This output is registered.
        dest_clk => eth100G_clk, -- 1-bit input: Clock signal for the destination clock domain.
        src_clk => ap_clk,   -- 1-bit input: optional; required when SRC_INPUT_REG = 1
        src_in => system_fields_rw.eth100g_fec_enable     -- 1-bit input: Input signal to be synchronized to dest_clk domain.
    );
    
    fec_enable_cdc_gt_input_100m_domain : xpm_cdc_single
    generic map (
        DEST_SYNC_FF => 2,   -- DECIMAL; range: 2-10
        INIT_SYNC_FF => 0,   -- DECIMAL; 0=disable simulation init values, 1=enable simulation init values
        SIM_ASSERT_CHK => 0, -- DECIMAL; 0=disable simulation messages, 1=enable simulation messages
        SRC_INPUT_REG => 1   -- DECIMAL; 0=do not register input, 1=register input
    )
    port map (
        dest_out => fec_enable_100m, -- 1-bit output: src_in synchronized to the destination clock domain. This output is registered.
        dest_clk => clk_gt_freerun_use, -- 1-bit input: Clock signal for the destination clock domain.
        src_clk => ap_clk,   -- 1-bit input: optional; required when SRC_INPUT_REG = 1
        src_in => system_fields_rw.eth100g_fec_enable     -- 1-bit input: Input signal to be synchronized to dest_clk domain.
    );
    
    --------------------------------------------------------------------------------------------------
    -- 100G PORT A or Upper for U55C
    locked_100G_port_a : xpm_cdc_single
    generic map (
        DEST_SYNC_FF    => 2,   
        INIT_SYNC_FF    => 0,   
        SIM_ASSERT_CHK  => 0, 
        SRC_INPUT_REG   => 1   
    )
    port map (
        dest_out    => system_fields_ro.eth100G_locked,
        dest_clk    => ap_clk,
        src_clk     => eth100G_clk,   
        src_in      => eth100G_locked 
    );

    system_fields_ro.eth100G_rx_total_packets       <= eth100G_rx_total_packets;
    system_fields_ro.eth100G_rx_bad_fcs             <= eth100G_rx_bad_fcs;
    system_fields_ro.eth100G_rx_bad_code            <= eth100G_rx_bad_code;
    system_fields_ro.eth100G_tx_total_packets       <= eth100G_tx_total_packets;
    system_fields_ro.eth100g_ptp_nano_seconds       <= PTP_time_ARGs_clk(31 downto 0);
    system_fields_ro.eth100g_ptp_lower_seconds      <= PTP_time_ARGs_clk(63 downto 32);
    system_fields_ro.eth100g_ptp_upper_seconds      <= zero_word & PTP_time_ARGs_clk(79 downto 64);
    
    -------------------------------------------------------------------------------------------
    -- 100G ethernet
    -------------------------------------------------------------------------------------------
    
    u100SimulationGen : if g_SIMULATION generate
        gt_txp_out <= "0000";
        gt_txn_out <= "0000";
        eth100G_clk <= i_clk_100GE;
        eth100G_locked <= '1';
        eth100G_rx_reset <= '0';
        eth100G_tx_reset <= '0';
        eth100G_rx_total_packets <= x"cafe0000";
        eth100G_rx_bad_fcs <= x"cafe0001";
        eth100G_rx_bad_code <= x"cafe0002";
        eth100G_tx_total_packets <= x"cafe0003";
        
        -- Received data from 100GE
        eth100_rx_sosi <= i_eth100_rx_sosi;
        -- Data to be transmitted on 100GE
        eth100_tx_siso <= i_eth100_tx_siso;
        o_eth100_tx_sosi <= eth100_tx_sosi;
        
    end generate;
    
    u100Gen : if (not g_SIMULATION) generate
    
    -- temp driving
    rx_axis_tready  <= '1';
    
    u_100G_port_a : entity Timeslave_CMAC_lib.CMAC_100G_wrap_w_timeslave
    Generic map (
        U55_TOP_QSFP        => TRUE,
        U55_BOTTOM_QSFP     => FALSE         -- THIS CONFIG IS VALID FOR U50 as well.
    )
    Port map(
        gt_rxp_in   => gt_rxp_in, -- in(3:0);
        gt_rxn_in   => gt_rxn_in, -- in(3:0);
        gt_txp_out  => gt_txp_out, -- out(3:0);
        gt_txn_out  => gt_txn_out, -- out(3:0);
        gt_refclk_p => gt_refclk_p, -- IN STD_LOGIC;
        gt_refclk_n => gt_refclk_n, -- IN STD_LOGIC;
        sys_reset   => eth100_reset_final,   -- IN STD_LOGIC;   -- sys_reset, clocked by dclk.
        i_dclk_100  => clk_freerun,     --  100MHz supplied by the Alveo platform.       
        
        i_fec_enable    => fec_enable_322m,
        -- All remaining signals are clocked on tx_clk_out
        tx_clk_out                  => eth100G_clk, -- out std_logic; This is the clock used by the data in and out of the core. 322 MHz.
        
        -- User Interface Signals
        rx_locked                   => eth100G_locked, -- out std_logic; 

        user_rx_reset               => open,
        user_tx_reset               => open,

        -- Statistics Interface, on eth100_clk
        rx_total_packets            => eth100G_rx_total_packets, -- out(31:0);
        rx_bad_fcs                  => eth100G_rx_bad_fcs,       -- out(31:0);
        rx_bad_code                 => eth100G_rx_bad_code,      -- out(31:0);
        tx_total_packets            => eth100G_tx_total_packets, -- out(31:0);
        
        -----------------------------------------------------------------------
        -- streaming AXI to CMAC
        i_tx_axis_tdata     => tx_axis_tdata,
        i_tx_axis_tkeep     => tx_axis_tkeep,
        i_tx_axis_tvalid    => tx_axis_tvalid,
        i_tx_axis_tlast     => tx_axis_tlast,
        i_tx_axis_tuser     => tx_axis_tuser,
        o_tx_axis_tready    => tx_axis_tready,
        
        -- RX
        o_rx_axis_tdata     => rx_axis_tdata,
        o_rx_axis_tkeep     => rx_axis_tkeep,
        o_rx_axis_tlast     => rx_axis_tlast,
        i_rx_axis_tready    => rx_axis_tready,
        o_rx_axis_tuser     => rx_axis_tuser,
        o_rx_axis_tvalid    => rx_axis_tvalid,
        
        -- streaming AXI to CMAC, Pre_timeslave
        CMAC_rx_axis_tdata  => CMAC_rx_axis_tdata,
        CMAC_rx_axis_tkeep  => CMAC_rx_axis_tkeep,
        CMAC_rx_axis_tlast  => CMAC_rx_axis_tlast,
        CMAC_rx_axis_tuser  => CMAC_rx_axis_tuser,
        CMAC_rx_axis_tvalid => CMAC_rx_axis_tvalid, 
        -----------------------------------------------------------------------
        
        -- PTP Data
        PTP_time_CMAC_clk           => PTP_time_CMAC_clk,
        PTP_pps_CMAC_clk            => PTP_pps_CMAC_clk,
        
        PTP_time_ARGs_clk           => PTP_time_ARGs_clk,
        PTP_pps_ARGs_clk            => PTP_pps_ARGs_clk,
        
        -- ARGs Interface
        i_ARGs_clk                  => ap_clk, -- in std_logic;
        i_ARGs_rst                  => ap_rst, -- in std_logic;
        
        i_CMAC_Lite_axi_mosi        => mc_lite_mosi(c_cmac_lite_index),
        o_CMAC_Lite_axi_miso        => mc_lite_miso(c_cmac_lite_index),
        
        i_Timeslave_Full_axi_mosi   => mc_full_mosi(c_timeslave_full_index),
        o_Timeslave_Full_axi_miso   => mc_full_miso(c_timeslave_full_index)
    );
    end generate;

    process(clk_gt_freerun_use)
    begin
        if rising_edge(clk_gt_freerun_use) then
            if (unsigned(freerunCount) < 100000000) then
                freerunCount <= std_logic_vector(unsigned(freerunCount) + 1);
            else
                freerunCount <= (others => '0');
                freerunSecCount <= std_logic_vector(unsigned(freerunSecCount) + 1);
            end if;
            
            if (unsigned(freerunSecCount) < 2) then   -- document for the 100G core just says that reset needs to be asserted until the clocks are stable.
                GTY_startup_rst <= '1';
            else
                GTY_startup_rst <= '0';
            end if;
            
            eth100_reset_final <= eth100_reset or GTY_startup_rst or fec_enable_reset;
            
        end if;
    end process;
    
    load_new_fec_state_proc : process(clk_gt_freerun_use)
    begin
        if rising_edge(clk_gt_freerun_use) then
        
            fec_enable_cache <= fec_enable_100m;
            
            if fec_enable_cache /= fec_enable_100m then
                fec_enable_reset_count <= 0;
                fec_enable_reset <= '1';
            elsif fec_enable_reset_count < 100 then
                fec_enable_reset_count <= fec_enable_reset_count + 1;
            else
                fec_enable_reset <= '0';
            end if;
            
        end if;
    end process;
    
    
    process(eth100G_clk)
    begin
        if rising_edge(eth100G_clk) then
            if (unsigned(eth100G_uptime) < 322000000) then
                eth100G_uptime <= std_logic_vector(unsigned(eth100G_uptime) + 1);
            else
                eth100G_uptime <= (others => '0');
                eth100G_seconds <= std_logic_vector(unsigned(eth100G_seconds) + 1);
            end if;
            
        end if;
    end process;

    --------------------------------------------------------------------------
    --  Correlator Signal Processing
    
<<<<<<< HEAD
    dsp_topi : entity dsp_top_lib.DSP_top_correlator
    generic map (
        g_DEBUG_ILA             => g_DEBUG_ILA,
        g_LFAA_BLOCKS_PER_FRAME => g_LFAA_BLOCKS_PER_FRAME, -- nominal value is 128
        g_USE_META              => g_USE_META
    ) port map (
        -- Received data from 100GE
        i_data_rx_sosi      => eth100_rx_sosi, -- in t_lbus_sosi;
        -- Data to be transmitted on 100GE
        o_data_tx_sosi      => eth100_tx_sosi, -- out t_lbus_sosi;
        i_data_tx_siso      => eth100_tx_siso, -- in t_lbus_siso;
        i_clk_100GE         => eth100G_clk,      -- in std_logic;
        i_eth100G_locked    => eth100G_locked,
        -- Filterbank processing clock, 450 MHz
        i_clk450 => clk450,  -- in std_logic;
        i_clk400 => clk400,  -- in std_logic;
        -----------------------------------------------------------------------
        -- reset of the valid memory is in progress.
        o_validMemRstActive => o_validMemRstActive,
        -----------------------------------------------------------------------
        -- AXI slave interfaces for modules
        i_MACE_clk  => ap_clk, -- in std_logic;
        i_MACE_rst  => ap_rst, -- in std_logic;
        -- DSP top lite slave
        --i_dsptopLite_axi_mosi => mc_lite_mosi(c_dsp_top_lite_index), -- in t_axi4_lite_mosi;
        --o_dsptopLite_axi_miso => mc_lite_miso(c_dsp_top_lite_index), -- out t_axi4_lite_miso;
        -- LFAADecode, lite + full slave
        i_LFAALite_axi_mosi => mc_lite_mosi(c_LFAADecode100g_lite_index), -- in t_axi4_lite_mosi; 
        o_LFAALite_axi_miso => mc_lite_miso(c_LFAADecode100g_lite_index), -- out t_axi4_lite_miso;
        i_LFAAFull_axi_mosi => mc_full_mosi(c_lfaadecode100g_full_index), -- in  t_axi4_full_mosi;
        o_LFAAFull_axi_miso => mc_full_miso(c_lfaadecode100g_full_index), -- out t_axi4_full_miso;
        -- Timing control
        i_timing_axi_mosi => mc_lite_mosi(c_timingcontrola_lite_index), -- in t_axi4_lite_mosi;
        o_timing_axi_miso => mc_lite_miso(c_timingcontrola_lite_index), -- out t_axi4_lite_miso;
        -- Corner Turn between LFAA Ingest and the filterbanks.
        i_LFAA_CT_axi_mosi => mc_lite_mosi(c_corr_ct1_lite_index), -- in  t_axi4_lite_mosi;
        o_LFAA_CT_axi_miso => mc_lite_miso(c_corr_ct1_lite_index), -- out t_axi4_lite_miso;
        -- Filterbanks
        i_FB_axi_mosi => mc_lite_mosi(c_filterbanks_lite_index), -- in  t_axi4_lite_mosi;
        o_FB_axi_miso => mc_lite_miso(c_filterbanks_lite_index), -- out t_axi4_lite_miso;
        -- Corner turn between filterbanks and the correlator
        i_cor_CT_axi_mosi => mc_lite_mosi(c_corr_ct2_lite_index), -- in  t_axi4_lite_mosi;
        o_cor_CT_axi_miso => mc_lite_miso(c_corr_ct2_lite_index), -- out t_axi4_lite_miso;
        -- correlator
        i_cor_axi_mosi => mc_lite_mosi(c_config_lite_index), -- in  t_axi4_lite_mosi;
        o_cor_axi_miso => mc_lite_miso(c_config_lite_index), -- out t_axi4_lite_miso;
=======
--    dsp_topi : entity dsp_top_lib.DSP_top_correlator
--    generic map (
--        g_DEBUG_ILA             => g_DEBUG_ILA,
--        g_LFAA_BLOCKS_PER_FRAME => g_LFAA_BLOCKS_PER_FRAME, -- nominal value is 128
--        g_USE_META              => g_USE_META
--    ) port map (
--        -- Received data from 100GE
--        i_data_rx_sosi      => eth100_rx_sosi, -- in t_lbus_sosi;
--        -- Data to be transmitted on 100GE
--        o_data_tx_sosi      => eth100_tx_sosi, -- out t_lbus_sosi;
--        i_data_tx_siso      => eth100_tx_siso, -- in t_lbus_siso;
--        i_clk_100GE         => eth100G_clk,      -- in std_logic;
--        i_eth100G_locked    => eth100G_locked,
--        -- Filterbank processing clock, 450 MHz
--        i_clk450 => clk450,  -- in std_logic;
--        i_clk400 => clk400,  -- in std_logic;
--        -----------------------------------------------------------------------
--        -- reset of the valid memory is in progress.
--        o_validMemRstActive => o_validMemRstActive,
--        -----------------------------------------------------------------------
--        -- AXI slave interfaces for modules
--        i_MACE_clk  => ap_clk, -- in std_logic;
--        i_MACE_rst  => ap_rst, -- in std_logic;
--        -- DSP top lite slave
--        --i_dsptopLite_axi_mosi => mc_lite_mosi(c_dsp_top_lite_index), -- in t_axi4_lite_mosi;
--        --o_dsptopLite_axi_miso => mc_lite_miso(c_dsp_top_lite_index), -- out t_axi4_lite_miso;
--        -- LFAADecode, lite + full slave
--        i_LFAALite_axi_mosi => mc_lite_mosi(c_LFAADecode100g_lite_index), -- in t_axi4_lite_mosi; 
--        o_LFAALite_axi_miso => mc_lite_miso(c_LFAADecode100g_lite_index), -- out t_axi4_lite_miso;
--        i_LFAAFull_axi_mosi => mc_full_mosi(c_lfaadecode100g_full_index), -- in  t_axi4_full_mosi;
--        o_LFAAFull_axi_miso => mc_full_miso(c_lfaadecode100g_full_index), -- out t_axi4_full_miso;
--        -- Timing control
--        i_timing_axi_mosi => mc_lite_mosi(c_timingcontrola_lite_index), -- in t_axi4_lite_mosi;
--        o_timing_axi_miso => mc_lite_miso(c_timingcontrola_lite_index), -- out t_axi4_lite_miso;
--        -- Corner Turn between LFAA Ingest and the filterbanks.
--        i_LFAA_CT_axi_mosi => mc_lite_mosi(c_CT_atomic_cor_in_lite_index), -- in  t_axi4_lite_mosi;
--        o_LFAA_CT_axi_miso => mc_lite_miso(c_CT_atomic_cor_in_lite_index), -- out t_axi4_lite_miso;
--        -- Filterbanks
--        i_FB_axi_mosi => mc_lite_mosi(c_filterbanks_lite_index), -- in  t_axi4_lite_mosi;
--        o_FB_axi_miso => mc_lite_miso(c_filterbanks_lite_index), -- out t_axi4_lite_miso;
--        -- Corner turn between filterbanks and the correlator
--        i_cor_CT_axi_mosi => mc_lite_mosi(c_ct_atomic_cor_out_lite_index), -- in  t_axi4_lite_mosi;
--        o_cor_CT_axi_miso => mc_lite_miso(c_ct_atomic_cor_out_lite_index), -- out t_axi4_lite_miso;
--        -- correlator
--        i_cor_axi_mosi => mc_lite_mosi(c_config_lite_index), -- in  t_axi4_lite_mosi;
--        o_cor_axi_miso => mc_lite_miso(c_config_lite_index), -- out t_axi4_lite_miso;
>>>>>>> cc45faf1
        
--        -- PSR Packetiser interface
--        i_PSR_packetiser_lite_axi_mosi  => mc_lite_mosi(c_packetiser_lite_index),
--        o_PSR_packetiser_lite_axi_miso  => mc_lite_miso(c_packetiser_lite_index),
--        i_PSR_packetiser_full_axi_mosi  => mc_full_mosi(c_packetiser_full_index), 
--        o_PSR_packetiser_full_axi_miso  => mc_full_miso(c_packetiser_full_index), 
--        -----------------------------------------------------------------------
--        -- AXI interfaces to HBM memory
--        o_HBM_axi_aw      => HBM_axi_aw,       -- write address bus : out t_axi4_full_addr_arr(4 downto 0)(.valid, .addr(39:0), .len(7:0))
--        i_HBM_axi_awready => HBM_axi_awreadyi,  --                     in std_logic_vector(4 downto 0);
--        o_HBM_axi_w       => HBM_axi_w,        -- w data bus : out t_axi4_full_data_arr(4 downto 0)(.valid, .data(511:0), .last, .resp(1:0))
--        i_HBM_axi_wready  => HBM_axi_wreadyi,  --              in std_logic_vector(4 downto 0);
--        i_HBM_axi_b       => HBM_axi_b,        -- write response bus : in t_axi4_full_b_arr(4 downto 0)(.valid, .resp); resp of "00" or "01" means ok, "10" or "11" means the write failed.
--        o_HBM_axi_ar      => HBM_axi_ar,       -- read address bus : out t_axi4_full_addr_arr(4 downto 0)(.valid, .addr(39:0), .len(7:0))
--        i_HBM_axi_arready => HBM_axi_arreadyi, --                    in std_logic_vector(4 downto 0);
--        i_HBM_axi_r       => HBM_axi_r,        -- r data bus : in t_axi4_full_data_arr(4 downto 0)(.valid, .data(511:0), .last, .resp(1:0))
--        o_HBM_axi_rready  => HBM_axi_rreadyi   --              out std_logic_vector(4 downto 0);
--    );
    
    ---------------------------------------------------------------------
    -- Fill out the missing (superfluous) bits of the axi HBM busses, and add an AXI pipeline stage.    
    axi_HBM_gen : for i in 0 to 4 generate
        
        -- ar and aw addresses need to be set to the correct offset within the HBM
        HBM_axi_araddr256Mbytei(i) <= HBM_axi_ar(i).addr(35 downto 28); -- 8 bit address of 256MByte pieces, within 64 Gbytes ((35:0) addresses 64 Gbytes)
        HBM_axi_araddri(i)(63 downto 36) <= HBM_shared(i)(63 downto 36);
        HBM_axi_araddri(i)(35 downto 28) <= std_logic_vector(unsigned(HBM_shared(i)(35 downto 28)) + unsigned(HBM_axi_araddr256Mbytei(i)));
        HBM_axi_araddri(i)(27 downto 0) <= HBM_axi_ar(i).addr(27 downto 0);
        
        HBM_axi_awaddr256Mbytei(i) <= HBM_axi_aw(i).addr(35 downto 28); -- 8 bit address of 256MByte pieces, within 64 Gbytes ((35:0) addresses 64 Gbytes)
        HBM_axi_awaddri(i)(63 downto 36) <= HBM_shared(i)(63 downto 36);
        HBM_axi_awaddri(i)(35 downto 28) <= std_logic_vector(unsigned(HBM_shared(i)(35 downto 28)) + unsigned(HBM_axi_awaddr256Mbytei(i)));
        HBM_axi_awaddri(i)(27 downto 0) <= HBM_axi_aw(i).addr(27 downto 0);
        
        -- register slice ports that have a fixed value.
        HBM_axi_awsizei(i)  <= get_axi_size(g_HBM_AXI_DATA_WIDTH);
        HBM_axi_awbursti(i) <= "01";   -- "01" indicates incrementing addresses for each beat in the burst.  -- out std_logic_vector(1 downto 0);
        HBM_axi_breadyi(i)  <= '1';  -- Always accept acknowledgement of write transactions. -- out std_logic;
        HBM_axi_wstrbi(i)  <= (others => '1');  -- We always write all bytes in the bus. --  out std_logic_vector(63 downto 0);
        HBM_axi_arsizei(i)  <= get_axi_size(g_HBM_AXI_DATA_WIDTH);   -- 6 = 64 bytes per beat = 512 bit wide bus. -- out std_logic_vector(2 downto 0);
        HBM_axi_arbursti(i) <= "01";    -- "01" = incrementing address for each beat in the burst. -- out std_logic_vector(1 downto 0);
        
        -- these have no ports on the axi register slice
        HBM_axi_arlock(i)   <= "00";
        HBM_axi_awlock(i)   <= "00";
        HBM_axi_awcache(i)  <= "0011";  -- out std_logic_vector(3 downto 0); bufferable transaction. Default in Vitis environment.
        HBM_axi_awprot(i)   <= "000";   -- Has no effect in Vitis environment. -- out std_logic_vector(2 downto 0);
        HBM_axi_awqos(i)    <= "0000";  -- Has no effect in vitis environment, -- out std_logic_vector(3 downto 0);
        HBM_axi_awregion(i) <= "0000"; -- Has no effect in Vitis environment. -- out std_logic_vector(3 downto 0);
        HBM_axi_arcache(i)  <= "0011";  -- out std_logic_vector(3 downto 0); bufferable transaction. Default in Vitis environment.
        HBM_axi_arprot(i)   <= "000";   -- Has no effect in vitis environment; out std_logic_Vector(2 downto 0);
        HBM_axi_arqos(i)    <= "0000"; -- Has no effect in vitis environment; out std_logic_vector(3 downto 0);
        HBM_axi_arregion(i) <= "0000"; -- Has no effect in vitis environment; out std_logic_vector(3 downto 0);
        HBM_axi_awid(i)(0) <= '0';   -- We only use a single ID -- out std_logic_vector(0 downto 0);
        HBM_axi_arid(i)(0) <= '0';     -- ID are not used. -- out std_logic_vector(0 downto 0);
        
        -- Register slice for the m01 AXI interface
        HBM_reg_slice : axi_reg_slice512_LLFFL
        port map (
            aclk    => ap_clk, --  IN STD_LOGIC;
            aresetn => ap_rst_n, --  IN STD_LOGIC;
            -- 
            s_axi_awaddr   => HBM_axi_awaddri(i), -- IN STD_LOGIC_VECTOR(63 DOWNTO 0);
            s_axi_awlen    => HBM_axi_aw(i).len,  -- IN STD_LOGIC_VECTOR(7 DOWNTO 0);
            s_axi_awsize   => HBM_axi_awsizei(i), -- IN STD_LOGIC_VECTOR(2 DOWNTO 0);
            s_axi_awburst  => HBM_axi_awbursti(i), -- IN STD_LOGIC_VECTOR(1 DOWNTO 0);
            s_axi_awvalid  => HBM_axi_aw(i).valid,  -- IN STD_LOGIC;
            s_axi_awready  => HBM_axi_awreadyi(i),  -- OUT STD_LOGIC;
            s_axi_wdata    => HBM_axi_w(i).data,    -- IN STD_LOGIC_VECTOR(511 DOWNTO 0);
            s_axi_wstrb    => HBM_axi_wstrbi(i),    -- IN STD_LOGIC_VECTOR(63 DOWNTO 0);
            s_axi_wlast    => HBM_axi_w(i).last,    -- IN STD_LOGIC;
            s_axi_wvalid   => HBM_axi_w(i).valid,   -- IN STD_LOGIC;
            s_axi_wready   => HBM_axi_wreadyi(i),   -- OUT STD_LOGIC;
            s_axi_bresp    => HBM_axi_b(i).resp,    --  OUT STD_LOGIC_VECTOR(1 DOWNTO 0);
            s_axi_bvalid   => HBM_axi_b(i).valid,   -- OUT STD_LOGIC;
            s_axi_bready   => HBM_axi_breadyi(i),   -- IN STD_LOGIC;
            s_axi_araddr   => HBM_axi_araddri(i),   -- IN STD_LOGIC_VECTOR(63 DOWNTO 0);
            s_axi_arlen    => HBM_axi_ar(i).len,    -- IN STD_LOGIC_VECTOR(7 DOWNTO 0);
            s_axi_arsize   => HBM_axi_arsizei(i),   -- IN STD_LOGIC_VECTOR(2 DOWNTO 0);
            s_axi_arburst  => HBM_axi_arbursti(i),  -- IN STD_LOGIC_VECTOR(1 DOWNTO 0);
            s_axi_arvalid  => HBM_axi_ar(i).valid,  -- IN STD_LOGIC;
            s_axi_arready  => HBM_axi_arreadyi(i),  -- OUT STD_LOGIC;
            s_axi_rdata    => HBM_axi_r(i).data,    -- OUT STD_LOGIC_VECTOR(511 DOWNTO 0);
            s_axi_rresp    => HBM_axi_r(i).resp,    -- OUT STD_LOGIC_VECTOR(1 DOWNTO 0);
            s_axi_rlast    => HBM_axi_r(i).last,    -- OUT STD_LOGIC;
            s_axi_rvalid   => HBM_axi_r(i).valid,   -- OUT STD_LOGIC;
            s_axi_rready   => HBM_axi_rreadyi(i),   -- IN STD_LOGIC;
            --
            m_axi_awaddr   => HBM_axi_awaddr(i), -- OUT STD_LOGIC_VECTOR(63 DOWNTO 0);
            m_axi_awlen    => HBM_axi_awlen(i),  -- OUT STD_LOGIC_VECTOR(7 DOWNTO 0);
            m_axi_awsize   => HBM_axi_awsize(i), -- OUT STD_LOGIC_VECTOR(2 DOWNTO 0);
            m_axi_awburst  => HBM_axi_awburst(i), -- OUT STD_LOGIC_VECTOR(1 DOWNTO 0);
            m_axi_awvalid  => HBM_axi_awvalid(i),  -- OUT STD_LOGIC;
            m_axi_awready  => HBM_axi_awready(i),  -- IN STD_LOGIC;
            m_axi_wdata    => HBM_axi_wdata(i),    -- OUT STD_LOGIC_VECTOR(511 DOWNTO 0);
            m_axi_wstrb    => HBM_axi_wstrb(i),    -- OUT STD_LOGIC_VECTOR(63 DOWNTO 0);
            m_axi_wlast    => HBM_axi_wlast(i),    -- OUT STD_LOGIC;
            m_axi_wvalid   => HBM_axi_wvalid(i),   -- OUT STD_LOGIC;
            m_axi_wready   => HBM_axi_wready(i),   -- IN STD_LOGIC;
            m_axi_bresp    => HBM_axi_bresp(i),    -- IN STD_LOGIC_VECTOR(1 DOWNTO 0);
            m_axi_bvalid   => HBM_axi_bvalid(i),   -- IN STD_LOGIC;
            m_axi_bready   => HBM_axi_bready(i),   -- OUT STD_LOGIC;
            m_axi_araddr   => HBM_axi_araddr(i),   -- OUT STD_LOGIC_VECTOR(63 DOWNTO 0);
            m_axi_arlen    => HBM_axi_arlen(i),    -- OUT STD_LOGIC_VECTOR(7 DOWNTO 0);
            m_axi_arsize   => HBM_axi_arsize(i),   -- OUT STD_LOGIC_VECTOR(2 DOWNTO 0);
            m_axi_arburst  => HBM_axi_arburst(i),  -- OUT STD_LOGIC_VECTOR(1 DOWNTO 0);
           
            m_axi_arvalid  => HBM_axi_arvalid(i),  -- OUT STD_LOGIC;
            m_axi_arready  => HBM_axi_arready(i),  -- IN STD_LOGIC;
            m_axi_rdata    => HBM_axi_rdata(i),    -- IN STD_LOGIC_VECTOR(511 DOWNTO 0);
            m_axi_rresp    => HBM_axi_rresp(i),    -- IN STD_LOGIC_VECTOR(1 DOWNTO 0);
            m_axi_rlast    => HBM_axi_rlast(i),    -- IN STD_LOGIC;
            m_axi_rvalid   => HBM_axi_rvalid(i),   -- IN STD_LOGIC;
            m_axi_rready   => HBM_axi_rready(i)    --: OUT STD_LOGIC
        );        
        
        
    end generate;
    

    ILA_GEN : if g_DEBUG_ILA GENERATE    
        u_ap_clk_ila : ila_0
        port map (
            clk => ap_clk, -- : IN STD_LOGIC;
            probe0(0) => ap_start, --  : IN STD_LOGIC_VECTOR(127 DOWNTO 0)
            probe0(1) => idle_int,
            probe0(2) => ap_done,
            probe0(17 downto 3) => cdma_status,
            probe0(49 downto 18) => DMA_src_addr,
            probe0(81 downto 50) => DMA_dest_addr,
            probe0(95 downto 82) => DMA_size(13 downto 0),
            probe0(111 downto 96) => uptime(15 downto 0),
            probe0(127 downto 112) => g_FIRMWARE_BUILD_DATE,
            probe0(191 downto 128) => DMASharedMemAddr
        );
        
        u_othermem_ila : ila_0
        port map (
            clk => ap_clk,
            probe0(63 downto 0) => m01_shared,
            probe0(127 downto 64) => m02_shared,
            probe0(191 downto 128) => (others => '0')
        );
        
    END GENERATE;
    
END structure;<|MERGE_RESOLUTION|>--- conflicted
+++ resolved
@@ -20,10 +20,6 @@
 USE technology_lib.tech_mac_100g_pkg.ALL;
 USE technology_lib.technology_pkg.ALL;
 USE technology_lib.technology_select_pkg.all;
-<<<<<<< HEAD
-=======
-use PSR_Packetiser_lib.ethernet_pkg.ALL;
->>>>>>> cc45faf1
 
 USE work.correlator_bus_pkg.ALL;
 USE work.correlator_system_reg_pkg.ALL;
@@ -56,7 +52,6 @@
         C_M_AXI_ADDR_WIDTH : integer := 64;
         C_M_AXI_DATA_WIDTH : integer := 32;
         C_M_AXI_ID_WIDTH   : integer := 1;
-<<<<<<< HEAD
         -- All the HBM interfaces are the same width;
         -- Actual interfaces used are : 
         --  M01, 3 Gbytes HBM; first stage corner turn, between LFAA ingest and the filterbanks
@@ -68,35 +63,6 @@
         g_HBM_AXI_ADDR_WIDTH : integer := 64;
         g_HBM_AXI_DATA_WIDTH : integer := 512;
         g_HBM_AXI_ID_WIDTH   : integer := 1
-=======
-        -- 
-        g_HBM_INTERFACES    : integer := 5;
-        g_HBM_AXI_ADDR_WIDTH : integer := 64;
-        g_HBM_AXI_DATA_WIDTH : integer := 512;
-        g_HBM_AXI_ID_WIDTH   : integer := 1
-        
-        
---        -- M01, 3 Gbytes HBM; first stage corner turn, between LFAA ingest and the filterbanks
---        M01_AXI_ADDR_WIDTH : integer := 64;
---        M01_AXI_DATA_WIDTH : integer := 512;
---        M01_AXI_ID_WIDTH   : integer := 1;
---        -- M02, 3 Gbytes HBM; Correlator HBM for fine channels going to the first correlator instance; buffer between the filterbanks and the correlator
---        M02_AXI_ADDR_WIDTH : integer := 64;
---        M02_AXI_DATA_WIDTH : integer := 512; 
---        M02_AXI_ID_WIDTH   : integer := 1;
---        -- M03, 3 Gbytes HBM; Correlator HBM for fine channels going to the Second correlator instance; buffer between the filterbanks and the correlator
---        M03_AXI_ADDR_WIDTH : integer := 64;  
---        M03_AXI_DATA_WIDTH : integer := 512;
---        M03_AXI_ID_WIDTH   : integer := 1
---        -- M04, 2 Gbytes HBM; Visibilities from first correlator instance
---        M04_AXI_ADDR_WIDTH : integer := 64;  
---        M04_AXI_DATA_WIDTH : integer := 512;
---        M04_AXI_ID_WIDTH   : integer := 1;
---        -- M05, 2 Gbytes HBM; Visibilities from second correlator instance
---        M05_AXI_ADDR_WIDTH : integer := 64;  
---        M05_AXI_DATA_WIDTH : integer := 512;
---        M05_AXI_ID_WIDTH   : integer := 1
->>>>>>> cc45faf1
     );
     port (
         ap_clk : in std_logic;
@@ -384,23 +350,7 @@
     signal rx_axis_tuser            : STD_LOGIC_VECTOR ( 79 downto 0 );
     signal rx_axis_tvalid           : STD_LOGIC;
     
-
     signal m01_axi_r, m01_axi_w   : t_axi4_full_data;
---    signal m01_axi_ar, m01_axi_aw : t_axi4_full_addr;
---    signal m01_axi_b              : t_axi4_full_b;
-    
---    signal m02_axi_r, m02_axi_w   : t_axi4_full_data;
---    signal m02_axi_ar, m02_axi_aw : t_axi4_full_addr;
---    signal m02_axi_b              : t_axi4_full_b;    
-
---    signal m03_axi_r, m03_axi_w   : t_axi4_full_data;
---    signal m03_axi_ar, m03_axi_aw : t_axi4_full_addr;
---    signal m03_axi_b              : t_axi4_full_b;    
-    
-    --signal m01_axi_araddr256Mbytei, m01_axi_awaddr256Mbytei : std_logic_vector(7 downto 0);
-    --signal m02_axi_araddr256Mbytei, m02_axi_awaddr256Mbytei : std_logic_vector(7 downto 0);
-    --signal m03_axi_araddr256Mbytei, m03_axi_awaddr256Mbytei : std_logic_vector(7 downto 0);
-    --signal m01_axi_araddri, m01_axi_awaddri, m02_axi_araddri, m02_axi_awaddri, m03_axi_araddri, m03_axi_awaddri : std_logic_vector(63 downto 0);
 
     signal HBM_axi_araddr256Mbytei, HBM_axi_awaddr256Mbytei : t_slv_8_arr(g_HBM_INTERFACES-1 downto 0);
     signal HBM_axi_aw : t_axi4_full_addr_arr(g_HBM_INTERFACES-1 downto 0);
@@ -943,7 +893,6 @@
     --------------------------------------------------------------------------
     --  Correlator Signal Processing
     
-<<<<<<< HEAD
     dsp_topi : entity dsp_top_lib.DSP_top_correlator
     generic map (
         g_DEBUG_ILA             => g_DEBUG_ILA,
@@ -990,54 +939,6 @@
         -- correlator
         i_cor_axi_mosi => mc_lite_mosi(c_config_lite_index), -- in  t_axi4_lite_mosi;
         o_cor_axi_miso => mc_lite_miso(c_config_lite_index), -- out t_axi4_lite_miso;
-=======
---    dsp_topi : entity dsp_top_lib.DSP_top_correlator
---    generic map (
---        g_DEBUG_ILA             => g_DEBUG_ILA,
---        g_LFAA_BLOCKS_PER_FRAME => g_LFAA_BLOCKS_PER_FRAME, -- nominal value is 128
---        g_USE_META              => g_USE_META
---    ) port map (
---        -- Received data from 100GE
---        i_data_rx_sosi      => eth100_rx_sosi, -- in t_lbus_sosi;
---        -- Data to be transmitted on 100GE
---        o_data_tx_sosi      => eth100_tx_sosi, -- out t_lbus_sosi;
---        i_data_tx_siso      => eth100_tx_siso, -- in t_lbus_siso;
---        i_clk_100GE         => eth100G_clk,      -- in std_logic;
---        i_eth100G_locked    => eth100G_locked,
---        -- Filterbank processing clock, 450 MHz
---        i_clk450 => clk450,  -- in std_logic;
---        i_clk400 => clk400,  -- in std_logic;
---        -----------------------------------------------------------------------
---        -- reset of the valid memory is in progress.
---        o_validMemRstActive => o_validMemRstActive,
---        -----------------------------------------------------------------------
---        -- AXI slave interfaces for modules
---        i_MACE_clk  => ap_clk, -- in std_logic;
---        i_MACE_rst  => ap_rst, -- in std_logic;
---        -- DSP top lite slave
---        --i_dsptopLite_axi_mosi => mc_lite_mosi(c_dsp_top_lite_index), -- in t_axi4_lite_mosi;
---        --o_dsptopLite_axi_miso => mc_lite_miso(c_dsp_top_lite_index), -- out t_axi4_lite_miso;
---        -- LFAADecode, lite + full slave
---        i_LFAALite_axi_mosi => mc_lite_mosi(c_LFAADecode100g_lite_index), -- in t_axi4_lite_mosi; 
---        o_LFAALite_axi_miso => mc_lite_miso(c_LFAADecode100g_lite_index), -- out t_axi4_lite_miso;
---        i_LFAAFull_axi_mosi => mc_full_mosi(c_lfaadecode100g_full_index), -- in  t_axi4_full_mosi;
---        o_LFAAFull_axi_miso => mc_full_miso(c_lfaadecode100g_full_index), -- out t_axi4_full_miso;
---        -- Timing control
---        i_timing_axi_mosi => mc_lite_mosi(c_timingcontrola_lite_index), -- in t_axi4_lite_mosi;
---        o_timing_axi_miso => mc_lite_miso(c_timingcontrola_lite_index), -- out t_axi4_lite_miso;
---        -- Corner Turn between LFAA Ingest and the filterbanks.
---        i_LFAA_CT_axi_mosi => mc_lite_mosi(c_CT_atomic_cor_in_lite_index), -- in  t_axi4_lite_mosi;
---        o_LFAA_CT_axi_miso => mc_lite_miso(c_CT_atomic_cor_in_lite_index), -- out t_axi4_lite_miso;
---        -- Filterbanks
---        i_FB_axi_mosi => mc_lite_mosi(c_filterbanks_lite_index), -- in  t_axi4_lite_mosi;
---        o_FB_axi_miso => mc_lite_miso(c_filterbanks_lite_index), -- out t_axi4_lite_miso;
---        -- Corner turn between filterbanks and the correlator
---        i_cor_CT_axi_mosi => mc_lite_mosi(c_ct_atomic_cor_out_lite_index), -- in  t_axi4_lite_mosi;
---        o_cor_CT_axi_miso => mc_lite_miso(c_ct_atomic_cor_out_lite_index), -- out t_axi4_lite_miso;
---        -- correlator
---        i_cor_axi_mosi => mc_lite_mosi(c_config_lite_index), -- in  t_axi4_lite_mosi;
---        o_cor_axi_miso => mc_lite_miso(c_config_lite_index), -- out t_axi4_lite_miso;
->>>>>>> cc45faf1
         
 --        -- PSR Packetiser interface
 --        i_PSR_packetiser_lite_axi_mosi  => mc_lite_mosi(c_packetiser_lite_index),
